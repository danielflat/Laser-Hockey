"""
This is the config file for the training run main.py.
"""
from time import localtime, strftime

import torch

from src.util.constants import ADAM, EXPONENTIAL, MSE_LOSS, PENDULUM, PINK_NOISE, \
    SMOOTH_L1_LOSS, TDMPC2_ALGO

_DEFAULT_OPTIMIZER = {
    "OPTIM_NAME": ADAM,  # Which optimizer to use
    "LEARNING_RATE": 3e-4,  # The learning rate for the agent
    "BETAS": (0.9, 0.999),  # The beta1, beta2 parameters of Adam
    "EPS": 1e-8,  # eps Adam param
    "WEIGHT_DECAY": 1e-2,  # The weight decay rate
    "USE_FUSION": torch.cuda.is_available()
    # if we have CUDA, we can use the fusion implementation of Adam -> Faster
}
_DEFAULT_LOSS_FUNCTION = SMOOTH_L1_LOSS

_DEFAULT_NOISE = {
    "NOISE_TYPE": PINK_NOISE,
    "NOISE_FACTOR": 0.5,
    "NOISE_PARAMS": {
        # Params for white noise
        "MEAN": 0,
        "STD": 0.1,

        # Params for OU noise
        "THETA": 0.15,
        "DT": 1e-2,
    }
}


SETTINGS = {
    # The settings for the main.py
    "MAIN": {
        "SEED": 24,  # The seed that we want to use
        "DEVICE": torch.device("cuda" if torch.cuda.is_available() else "cpu"),  # On which machine is it running?
        "USE_TF32": True,  # Uses TF32 instead of Float32. Makes it faster, but you have lower precision
        "USE_ENV": PENDULUM,  # The used environment
        "RENDER_MODE": None,  # The render mode. Supported: None for no rendering or HUMAN for rendering
        "NUMBER_DISCRETE_ACTIONS": None,
        # If None, you use a continuous action space, else you use a discrete action set
        "SELF_PLAY": False,  # If the agent should play against itself like in AlphaGo
        "USE_ALGO": TDMPC2_ALGO,  # The used algorithm for the main agent. SEE SUPPORTED_ALGORITHMS
        "BUFFER_SIZE": 1000000,  # How many items can be stored in the replay buffer?
        "MODEL_NAME": strftime('%y-%m-%d %H_%M_%S', localtime()),
        # under which name we want to store the logging results and the checkpoints
        "NUM_TRAINING_EPISODES": 100,  # How many training episodes should be run?
        "NUM_TEST_EPISODES": 100,  # How many test episodes should be run?
        "EPISODE_UPDATE_ITER": 1,
        # after how many episodes should the model be updated? =1, update your agent after every episode
        "SHOW_PLOTS": True,  # If you want to plot statistics after each episode
        "CHECKPOINT_ITER": 20,  # saves a checkpoint of this model after x iterations

    },
    # The settings for the agent.py
    "AGENT": {
        # GENERAL SETTINGS
        "USE_BF16": False,  # Uses BF16 in forward pass or not. Makes it faster, but you have lower precision
        "USE_COMPILE": False,  # if torch.compile should be used for the networks
        "OPT_ITER": 32,  # How many iterations should be done of gradient descent when calling agent.optimize()?
        "BATCH_SIZE": 200,  # The batch size for doing gradient descent
        "DISCOUNT": 0.95,  # The discount factor for the TD error

        # TARGET NET STRATEGY
        "USE_TARGET_NET": True,  # If a target net is used
<<<<<<< HEAD
        "USE_SOFT_UPDATES": True,  # If the target network is updated. True = softly, False = hardly
        "TARGET_NET_UPDATE_FREQ": 1,
=======
        "USE_SOFT_UPDATES": False,  # If the target network is updated. True = softly, False = hardly
        "TARGET_NET_UPDATE_FREQ": 10,
>>>>>>> a8763b1f
        # int: Gives the frequency when to update the target net. If target net is disabled, this param is not relevant. If == 1, you update at every step.
        "TAU": 0.001,  # Soft update parameter

        # EPSILON GREEDY STRATEGY
        "EPSILON_DECAY_STRATEGY": EXPONENTIAL,
        # What kind of strategy should be picked in order to decay epsilon during training
        "EPSILON": 0,  # The initial exploration rate for the epsilon greedy algo
        "EPSILON_MIN": 0.001,  # Minimum exploration rate
        "EPSILON_DECAY": 0.999,
        # If EPSILON_DECAY_STRATEGY == Linear, it determines either the amount of episodes until `EPSILON_MIN`. If EPSILON_DECAY_STRATEGY == EXPONENTIAL, it determines the rate of decay per episode. (if EXPONENTIAL: =1 in this case means no decay)

        # BACKWARD STEP STRATEGY
        "USE_GRADIENT_CLIPPING": True,  # If the gradients should be clipped
        "GRADIENT_CLIPPING_VALUE": 0.1,  # The gradient clipping value
        "USE_CLIP_FOREACH": torch.cuda.is_available(),
        # USE the foreach implementation of gradient clipping. Only relevant if 'USE_GRADIENT_CLIPPING' is True
    },
    # The specific settings for the DQN agent
    "DQN": {
        "OPTIMIZER": _DEFAULT_OPTIMIZER,
        "LOSS_FUNCTION": SMOOTH_L1_LOSS,
    },
    # The specific settings for the PPO agent
    "PPO": {
        "OPTIMIZER": _DEFAULT_OPTIMIZER,
        "LOSS_FUNCTION": MSE_LOSS,
        "EPS_CLIP": 0.2,  # the clipping hyperparam for the ppo algo
    },
    # The specific settings for the DDPG agent
    "DDPG": {
        # Specific settings for the actor network. Each network e.g. can have another optimizer
        "ACTOR": {
            "OPTIMIZER": {
                "OPTIM_NAME": ADAM,
<<<<<<< HEAD
                "LEARNING_RATE": 3e-4,  # The learning rate for the agent
=======
                "LEARNING_RATE": 0.0001,  # The learning rate for the agent
>>>>>>> a8763b1f
                "BETAS": (0.9, 0.999),  # The beta1, beta2 parameters of Adam
                "EPS": 1e-8,  # eps Adam param
                "WEIGHT_DECAY": 1e-2,  # The weight decay rate
                "USE_FUSION": torch.cuda.is_available()
                # if we have CUDA, we can use the fusion implementation of Adam -> Faster
            },
        },
        # Specific settings for the critic network
        "CRITIC": {
            "OPTIMIZER": {
                "OPTIM_NAME": ADAM,  # Which optimizer to use
<<<<<<< HEAD
                "LEARNING_RATE": 3e-3,  # The learning rate for the agent
=======
                "LEARNING_RATE": 0.001,  # The learning rate for the agent
>>>>>>> a8763b1f
                "BETAS": (0.9, 0.999),  # The beta1, beta2 parameters of Adam
                "EPS": 1e-8,  # eps Adam param
                "WEIGHT_DECAY": 1e-2,  # The weight decay rate
                "USE_FUSION": torch.cuda.is_available()
                # if we have CUDA, we can use the fusion implementation of Adam -> Faster
            },
            "LOSS_FUNCTION": SMOOTH_L1_LOSS,
        },
<<<<<<< HEAD
        "NOISE": _DEFAULT_NOISE

=======
        "NOISE": {
            "NOISE_TYPE": PINK_NOISE,
            "NOISE_FACTOR": 0.1,
            "NOISE_PARAMS": {
                # Params for white and pink noise
                "MEAN": 0,  # only important for white noise
                "STD": 0.1,

                # Params for OU noise
                "THETA": 0.15,
                "DT": 1e-2,
            }
        }
>>>>>>> a8763b1f
    },
    # The specific settings for the TD3 agent
    "TD3": {
        "ACTOR": {
            "OPTIMIZER": {
                "OPTIM_NAME": ADAM,
                "LEARNING_RATE": 0.0001,  # The learning rate for the agent
                "BETAS": (0.9, 0.999),  # The beta1, beta2 parameters of Adam
                "EPS": 1e-8,  # eps Adam param
                "WEIGHT_DECAY": 1e-2,  # The weight decay rate
                "USE_FUSION": torch.cuda.is_available()
            },
        },
        # Specific settings for the critic network
        "CRITIC": {
            "OPTIMIZER": {
                "OPTIM_NAME": ADAM,  # Which optimizer to use
                "LEARNING_RATE": 0.001,  # The learning rate for the agent
                "BETAS": (0.9, 0.999),  # The beta1, beta2 parameters of Adam
                "EPS": 1e-8,  # eps Adam param
                "WEIGHT_DECAY": 1e-2,  # The weight decay rate
                "USE_FUSION": torch.cuda.is_available()
            },
            "LOSS_FUNCTION": SMOOTH_L1_LOSS,
        },
        "NOISE": {
            "NOISE_TYPE": PINK_NOISE,
            "NOISE_FACTOR": 0.1,
            "NOISE_PARAMS": {
                # Params for white and pink noise
                "MEAN": 0,  # only important for white noise
                "STD": 0.1,

                # Params for OU noise
                "THETA": 0.15,
                "DT": 1e-2,
            },
        },
        "POLICY_DELAY": 2,  # The delay of the policy optimization
        "NOISE_CLIP": 1,  # The gaussian noise clip value
        "NOISE": _DEFAULT_NOISE
    },
    "SAC": {
        "OPTIMIZER": _DEFAULT_OPTIMIZER,
        "LOSS_FUNCTION": _DEFAULT_LOSS_FUNCTION,
        "LEARN_ALPHA": True,  # Whether to learn the temperature alpha
        "TARGET_ENTROPY": None,  # Target entropy for automatic alpha
        "INIT_ALPHA": 0.2,
        "HIDDEN_DIM": 256
    },
    "MPO": {
        "ACTOR": {
            "OPTIMIZER": {
                "OPTIM_NAME": ADAM,
                "LEARNING_RATE": 0.0001,  # The learning rate for the agent
                "BETAS": (0.9, 0.999),  # The beta1, beta2 parameters of Adam
                "EPS": 1e-8,  # eps Adam param
                "WEIGHT_DECAY": 1e-2,  # The weight decay rate
                "USE_FUSION": torch.cuda.is_available()
            },
        },
        # Specific settings for the critic network
        "CRITIC": {
            "OPTIMIZER": {
                "OPTIM_NAME": ADAM,  # Which optimizer to use
                "LEARNING_RATE": 0.001,  # The learning rate for the agent
                "BETAS": (0.9, 0.999),  # The beta1, beta2 parameters of Adam
                "EPS": 1e-8,  # eps Adam param
                "WEIGHT_DECAY": 1e-2,  # The weight decay rate
                "USE_FUSION": torch.cuda.is_available()
            },
            "LOSS_FUNCTION": SMOOTH_L1_LOSS,
        },
        "OPTIMIZER": _DEFAULT_OPTIMIZER,
        "LOSS_FUNCTION": _DEFAULT_LOSS_FUNCTION,
<<<<<<< HEAD
        "HIDDEN_DIM": 64,
        "SAMPLE_ACTION_NUM": 10,
        "DUAL_CONSTAINT": 0.1,
        "KL_CONSTRAINT": 0.01,
        "MSTEP_ITER": 10,
        "ALPHA_SCALE": 1.0
    },
    "TD_MPC2": {
        "OPTIMIZER": _DEFAULT_OPTIMIZER,
        "LOSS_FUNCTION": _DEFAULT_LOSS_FUNCTION,
        "HORIZON": 3,
        "MMPI_ITERATIONS": 6,
        "NUM_TRAJECTORIES": 8,
        "NUM_SAMPLES": 256,
        "NUM_ELITES": 64,
        "MIN_STD": 0.05,
        "MAX_STD": 2,
        "TEMPERATURE": 0.5,
        "LATENT_SIZE": 512,
=======
        "SAMPLE_ACTION_NUM": 64, #Number of actions to sample for nonparametric policy optimization
        "MSTEP_ITER": 1,
        "DISCRETE": False 
        #All other Hyperparameters are set in the MPO class
>>>>>>> a8763b1f
    }
}
# Convenient Constants
MAIN_SETTINGS = SETTINGS["MAIN"]
AGENT_SETTINGS = SETTINGS["AGENT"]
DQN_SETTINGS = SETTINGS["DQN"]
PPO_SETTINGS = SETTINGS["PPO"]
DDPG_SETTINGS = SETTINGS["DDPG"]
TD3_SETTINGS = SETTINGS["TD3"]
SAC_SETTINGS = SETTINGS["SAC"]
MPO_SETTINGS = SETTINGS["MPO"]
TD_MPC2_SETTINGS = SETTINGS["TD_MPC2"]<|MERGE_RESOLUTION|>--- conflicted
+++ resolved
@@ -5,7 +5,7 @@
 
 import torch
 
-from src.util.constants import ADAM, EXPONENTIAL, MSE_LOSS, PENDULUM, PINK_NOISE, \
+from src.util.constants import ADAM, DDPG_ALGO, EXPONENTIAL, HOCKEY, MSE_LOSS, PENDULUM, PINK_NOISE, \
     SMOOTH_L1_LOSS, TDMPC2_ALGO
 
 _DEFAULT_OPTIMIZER = {
@@ -18,7 +18,6 @@
     # if we have CUDA, we can use the fusion implementation of Adam -> Faster
 }
 _DEFAULT_LOSS_FUNCTION = SMOOTH_L1_LOSS
-
 _DEFAULT_NOISE = {
     "NOISE_TYPE": PINK_NOISE,
     "NOISE_FACTOR": 0.5,
@@ -32,7 +31,6 @@
         "DT": 1e-2,
     }
 }
-
 
 SETTINGS = {
     # The settings for the main.py
@@ -68,13 +66,8 @@
 
         # TARGET NET STRATEGY
         "USE_TARGET_NET": True,  # If a target net is used
-<<<<<<< HEAD
         "USE_SOFT_UPDATES": True,  # If the target network is updated. True = softly, False = hardly
         "TARGET_NET_UPDATE_FREQ": 1,
-=======
-        "USE_SOFT_UPDATES": False,  # If the target network is updated. True = softly, False = hardly
-        "TARGET_NET_UPDATE_FREQ": 10,
->>>>>>> a8763b1f
         # int: Gives the frequency when to update the target net. If target net is disabled, this param is not relevant. If == 1, you update at every step.
         "TAU": 0.001,  # Soft update parameter
 
@@ -87,8 +80,8 @@
         # If EPSILON_DECAY_STRATEGY == Linear, it determines either the amount of episodes until `EPSILON_MIN`. If EPSILON_DECAY_STRATEGY == EXPONENTIAL, it determines the rate of decay per episode. (if EXPONENTIAL: =1 in this case means no decay)
 
         # BACKWARD STEP STRATEGY
-        "USE_GRADIENT_CLIPPING": True,  # If the gradients should be clipped
-        "GRADIENT_CLIPPING_VALUE": 0.1,  # The gradient clipping value
+        "USE_GRADIENT_CLIPPING": False,  # If the gradients should be clipped
+        "GRADIENT_CLIPPING_VALUE": 1.0,  # The gradient clipping value
         "USE_CLIP_FOREACH": torch.cuda.is_available(),
         # USE the foreach implementation of gradient clipping. Only relevant if 'USE_GRADIENT_CLIPPING' is True
     },
@@ -109,11 +102,7 @@
         "ACTOR": {
             "OPTIMIZER": {
                 "OPTIM_NAME": ADAM,
-<<<<<<< HEAD
                 "LEARNING_RATE": 3e-4,  # The learning rate for the agent
-=======
-                "LEARNING_RATE": 0.0001,  # The learning rate for the agent
->>>>>>> a8763b1f
                 "BETAS": (0.9, 0.999),  # The beta1, beta2 parameters of Adam
                 "EPS": 1e-8,  # eps Adam param
                 "WEIGHT_DECAY": 1e-2,  # The weight decay rate
@@ -125,11 +114,7 @@
         "CRITIC": {
             "OPTIMIZER": {
                 "OPTIM_NAME": ADAM,  # Which optimizer to use
-<<<<<<< HEAD
                 "LEARNING_RATE": 3e-3,  # The learning rate for the agent
-=======
-                "LEARNING_RATE": 0.001,  # The learning rate for the agent
->>>>>>> a8763b1f
                 "BETAS": (0.9, 0.999),  # The beta1, beta2 parameters of Adam
                 "EPS": 1e-8,  # eps Adam param
                 "WEIGHT_DECAY": 1e-2,  # The weight decay rate
@@ -138,24 +123,8 @@
             },
             "LOSS_FUNCTION": SMOOTH_L1_LOSS,
         },
-<<<<<<< HEAD
-        "NOISE": _DEFAULT_NOISE
-
-=======
-        "NOISE": {
-            "NOISE_TYPE": PINK_NOISE,
-            "NOISE_FACTOR": 0.1,
-            "NOISE_PARAMS": {
-                # Params for white and pink noise
-                "MEAN": 0,  # only important for white noise
-                "STD": 0.1,
-
-                # Params for OU noise
-                "THETA": 0.15,
-                "DT": 1e-2,
-            }
-        }
->>>>>>> a8763b1f
+        "NOISE": _DEFAULT_NOISE,
+
     },
     # The specific settings for the TD3 agent
     "TD3": {
@@ -180,19 +149,6 @@
                 "USE_FUSION": torch.cuda.is_available()
             },
             "LOSS_FUNCTION": SMOOTH_L1_LOSS,
-        },
-        "NOISE": {
-            "NOISE_TYPE": PINK_NOISE,
-            "NOISE_FACTOR": 0.1,
-            "NOISE_PARAMS": {
-                # Params for white and pink noise
-                "MEAN": 0,  # only important for white noise
-                "STD": 0.1,
-
-                # Params for OU noise
-                "THETA": 0.15,
-                "DT": 1e-2,
-            },
         },
         "POLICY_DELAY": 2,  # The delay of the policy optimization
         "NOISE_CLIP": 1,  # The gaussian noise clip value
@@ -231,13 +187,10 @@
         },
         "OPTIMIZER": _DEFAULT_OPTIMIZER,
         "LOSS_FUNCTION": _DEFAULT_LOSS_FUNCTION,
-<<<<<<< HEAD
-        "HIDDEN_DIM": 64,
-        "SAMPLE_ACTION_NUM": 10,
-        "DUAL_CONSTAINT": 0.1,
-        "KL_CONSTRAINT": 0.01,
-        "MSTEP_ITER": 10,
-        "ALPHA_SCALE": 1.0
+        "SAMPLE_ACTION_NUM": 64,  # Number of actions to sample for nonparametric policy optimization
+        "MSTEP_ITER": 1,
+        "DISCRETE": False
+        # All other Hyperparameters are set in the MPO class
     },
     "TD_MPC2": {
         "OPTIMIZER": _DEFAULT_OPTIMIZER,
@@ -251,12 +204,6 @@
         "MAX_STD": 2,
         "TEMPERATURE": 0.5,
         "LATENT_SIZE": 512,
-=======
-        "SAMPLE_ACTION_NUM": 64, #Number of actions to sample for nonparametric policy optimization
-        "MSTEP_ITER": 1,
-        "DISCRETE": False 
-        #All other Hyperparameters are set in the MPO class
->>>>>>> a8763b1f
     }
 }
 # Convenient Constants
