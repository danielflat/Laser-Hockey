"""
This is the config file for the training run main.py.
"""
import torch
from time import localtime, strftime

<<<<<<< HEAD
from src.util.constants import ADAM, EXPONENTIAL, MSE_LOSS, PENDULUM, PINK_NOISE, \
    SMOOTH_L1_LOSS, TDMPC2_ALGO, SAC_ALGO, HOCKEY, HUMAN
=======
from src.util.constants import ADAM, DDPG_ALGO, DQN_ALGO, EXPONENTIAL, HOCKEY, MSE_LOSS, PENDULUM, PINK_NOISE, \
    SMOOTH_L1_LOSS, TDMPC2_ALGO
>>>>>>> c1924005

_DEFAULT_OPTIMIZER = {
    "OPTIM_NAME": ADAM,  # Which optimizer to use
    "LEARNING_RATE": 3e-4,  # The learning rate for the agent
    "BETAS": (0.9, 0.999),  # The beta1, beta2 parameters of Adam
    "EPS": 1e-8,  # eps Adam param
    "WEIGHT_DECAY": 0.0,  # The weight decay rate
    "USE_FUSION": torch.cuda.is_available()
    # if we have CUDA, we can use the fusion implementation of Adam -> Faster
}
_DEFAULT_LOSS_FUNCTION = SMOOTH_L1_LOSS
_DEFAULT_NOISE = {
    "NOISE_TYPE": PINK_NOISE,
    "NOISE_FACTOR": 0.5,
    "NOISE_PARAMS": {
        # Params for white noise
        "MEAN": 0,
        "STD": 0.1,

        # Params for OU noise
        "THETA": 0.15,
        "DT": 1e-2,
    }
}
# Convenient Constants
SETTINGS = {
    # The settings for the main.py
    "MAIN": {
        # General settings
        "SEED": 24,  # The seed that we want to use
        "DEVICE": torch.device("cuda" if torch.cuda.is_available() else "cpu"),  # On which machine is it running?
        "USE_TF32": False,  # Uses TF32 instead of Float32. Makes it faster, but you have lower precision
<<<<<<< HEAD
        "USE_ENV": HOCKEY,  # The used environment
        "PROXY_REWARDS": True,  # If the agent should get proxy rewards (works only with HOCKEY)
        "RENDER_MODE": None,  # The render mode. Supported: None for no rendering or HUMAN for rendering
        "NUMBER_DISCRETE_ACTIONS": None,
        # If None, you use a continuous action space, else you use a discrete action set
        "SELF_PLAY": False,  # If the agent should play against itself like in AlphaGo
        "USE_ALGO": SAC_ALGO,  # The used algorithm for the main agent. SEE SUPPORTED_ALGORITHMS
        "BUFFER_SIZE": 200_000,  # How many items can be stored in the replay buffer?
        "MODEL_NAME": strftime('%y-%m-%d %H_%M_%S', localtime()),
        # under which name we want to store the logging results and the checkpoints
=======

        # Environment settings
        "USE_ENV": HOCKEY,  # The used environment
        "RENDER_MODE": None,  # The render mode. Supported: None for no rendering or HUMAN for rendering
        "NUMBER_DISCRETE_ACTIONS": None,
        # If None, you use a continuous action space, else you use a discrete action set
        "SELF_PLAY": True,  # If the agent should play against itself like in AlphaGo
        "USE_ALGO": TDMPC2_ALGO,  # The used algorithm for the main agent. SEE SUPPORTED_ALGORITHMS

        # Defining training loop
        "BUFFER_SIZE": 1_000,  # How many items can be stored in the replay buffer?
>>>>>>> c1924005
        "NUM_TRAINING_EPISODES": 10_000,  # How many training episodes should be run?
        "NUM_TEST_EPISODES": 1_000,  # How many test episodes should be run?
        "EPISODE_UPDATE_ITER": 1,
        # after how many episodes should the model be updated? =1, update your agent after every episode
        "SHOW_PLOTS": False,  # If you want to plot statistics after each episode
        "CURIOSITY": None,  #Proportion of curiosity reward calculated by ICM to be added to the real reward. If None no curiosity exploration is used

        # CHECKPOINT: You can set a checkpoint name. It can either be None or the path
        # e.g. `get_path("output/checkpoints/25-01-16 09_15_28/25-01-16 09_15_28_00640.pth")`
        "CHECKPOINT_NAME": None,
        "CHECKPOINT_ITER": 20,  # saves a checkpoint of this model after x iterations
        "MODEL_NAME": strftime('%y-%m-%d %H_%M_%S', localtime()),
        # under which name we want to store the logging results and the checkpoints

    },
    # The settings for the agent.py
    "AGENT": {
        # GENERAL SETTINGS
        "USE_BF16": False,  # Uses BF16 in forward pass or not. Makes it faster, but you have lower precision
        "USE_COMPILE": False,  # if torch.compile should be used for the networks
<<<<<<< HEAD
        "OPT_ITER": 4,  # How many iterations should be done of gradient descent when calling agent.optimize()?
        "BATCH_SIZE": 256,  # The batch size for doing gradient descent
        "DISCOUNT": 0.9,  # The discount factor for the TD error
=======
        "OPT_ITER": 32,  # How many iterations should be done of gradient descent when calling agent.optimize()?
        "BATCH_SIZE": 256,  # The batch size for doing gradient descent
        "DISCOUNT": 0.95,  # The discount factor for the TD error
>>>>>>> c1924005

        # TARGET NET STRATEGY
        "USE_TARGET_NET": True,  # If a target net is used
        "USE_SOFT_UPDATES": True,  # If the target network is updated. True = softly, False = hardly
        "TARGET_NET_UPDATE_FREQ": 1,
        # int: Gives the frequency when to update the target net. If target net is disabled, this param is not relevant. If == 1, you update at every step.
        "TAU": 0.01,  # Soft update parameter

        # EPSILON GREEDY STRATEGY
        "EPSILON_DECAY_STRATEGY": EXPONENTIAL,
        # What kind of strategy should be picked in order to decay epsilon during training
        "EPSILON": 0.1,  # The initial exploration rate for the epsilon greedy algo
        "EPSILON_MIN": 0.001,  # Minimum exploration rate
        "EPSILON_DECAY": 0.999,
        # If EPSILON_DECAY_STRATEGY == Linear, it determines either the amount of episodes until `EPSILON_MIN`. If EPSILON_DECAY_STRATEGY == EXPONENTIAL, it determines the rate of decay per episode. (if EXPONENTIAL: =1 in this case means no decay)

        # BACKWARD STEP STRATEGY
        "USE_GRADIENT_CLIPPING": False,  # If the gradients should be clipped
        "GRADIENT_CLIPPING_VALUE": 1.0,  # The gradient clipping value
        "USE_NORM_CLIPPING": True,  # If the norm of the gradients should be clipped
        "NORM_CLIPPING_VALUE": 20.0,  # The gradient clipping value
        "USE_CLIP_FOREACH": torch.cuda.is_available(),
        # USE the foreach implementation of gradient clipping. Only relevant if 'USE_GRADIENT_CLIPPING' is True
    },
    # The specific settings for the DQN agent
    "DQN": {
        "OPTIMIZER": _DEFAULT_OPTIMIZER,
        "LOSS_FUNCTION": SMOOTH_L1_LOSS,
        "CHECKPOINT_NAME": None,  # which checkpoint should be used for the DQN Hockey agent?
    },
    # The specific settings for the PPO agent
    "PPO": {
        "OPTIMIZER": _DEFAULT_OPTIMIZER,
        "LOSS_FUNCTION": MSE_LOSS,
        "EPS_CLIP": 0.2,  # the clipping hyperparam for the ppo algo
        "CHECKPOINT_NAME": None,  # which checkpoint should be used for the PPO Hockey agent?
    },
    # The specific settings for the DDPG agent
    "DDPG": {
        # Specific settings for the actor network. Each network e.g. can have another optimizer
        "ACTOR": {
            "OPTIMIZER": {
                "OPTIM_NAME": ADAM,
                "LEARNING_RATE": 3e-4,  # The learning rate for the agent
                "BETAS": (0.9, 0.999),  # The beta1, beta2 parameters of Adam
                "EPS": 1e-8,  # eps Adam param
                "WEIGHT_DECAY": 1e-2,  # The weight decay rate
                "USE_FUSION": torch.cuda.is_available()
                # if we have CUDA, we can use the fusion implementation of Adam -> Faster
            },
        },
        # Specific settings for the critic network
        "CRITIC": {
            "OPTIMIZER": {
                "OPTIM_NAME": ADAM,  # Which optimizer to use
                "LEARNING_RATE": 3e-3,  # The learning rate for the agent
                "BETAS": (0.9, 0.999),  # The beta1, beta2 parameters of Adam
                "EPS": 1e-8,  # eps Adam param
                "WEIGHT_DECAY": 1e-2,  # The weight decay rate
                "USE_FUSION": torch.cuda.is_available()
                # if we have CUDA, we can use the fusion implementation of Adam -> Faster
            },
            "LOSS_FUNCTION": SMOOTH_L1_LOSS,
        },
        "NOISE": _DEFAULT_NOISE,
        "CHECKPOINT_NAME": None,  # which checkpoint should be used for the DDPG Hockey agent?
    },
    # The specific settings for the TD3 agent
    "TD3": {
        "ACTOR": {
            "OPTIMIZER": {
                "OPTIM_NAME": ADAM,
                "LEARNING_RATE": 0.0001,  # The learning rate for the agent
                "BETAS": (0.9, 0.999),  # The beta1, beta2 parameters of Adam
                "EPS": 1e-8,  # eps Adam param
                "WEIGHT_DECAY": 1e-2,  # The weight decay rate
                "USE_FUSION": torch.cuda.is_available()
            },
        },
        # Specific settings for the critic network
        "CRITIC": {
            "OPTIMIZER": {
                "OPTIM_NAME": ADAM,  # Which optimizer to use
                "LEARNING_RATE": 0.001,  # The learning rate for the agent
                "BETAS": (0.9, 0.999),  # The beta1, beta2 parameters of Adam
                "EPS": 1e-8,  # eps Adam param
                "WEIGHT_DECAY": 1e-2,  # The weight decay rate
                "USE_FUSION": torch.cuda.is_available()
            },
            "LOSS_FUNCTION": SMOOTH_L1_LOSS,
        },
        "POLICY_DELAY": 2,  # The delay of the policy optimization
        "NOISE_CLIP": 0.1,  # The gaussian noise clip value
        "HIDDEN_DIM": 128,
        "NUM_LAYERS": 5, #num hidden layers, only changed if target_net == false
        "BATCHNORM_MOMENTUM": 0.9, #momentum for batchnorm, only used if target_net == false
        "NOISE": _DEFAULT_NOISE,
        "CHECKPOINT_NAME": None,  # which checkpoint should be used for the TD3 Hockey agent?
    },
    "SAC": {
        "OPTIMIZER": _DEFAULT_OPTIMIZER,
        "LOSS_FUNCTION": _DEFAULT_LOSS_FUNCTION,
        "LEARN_ALPHA": True,  # Whether to learn the temperature alpha
        "TARGET_ENTROPY": None,  # Target entropy for automatic alpha
        "INIT_ALPHA": 0.2,
        "HIDDEN_DIM": 256,
        "CHECKPOINT_NAME": None,  # which checkpoint should be used for the SAC Hockey agent?
    },
    "MPO": {
        "ACTOR": {
            "OPTIMIZER": {
                "OPTIM_NAME": ADAM,
                "LEARNING_RATE": 3e-4,  # The learning rate for the agent
                "BETAS": (0.9, 0.999),  # The beta1, beta2 parameters of Adam
                "EPS": 1e-8,  # eps Adam param
                "WEIGHT_DECAY": 1e-5,  # The weight decay rate
                "USE_FUSION": torch.cuda.is_available()
            },
        },
        # Specific settings for the critic network
        "CRITIC": {
            "OPTIMIZER": {
                "OPTIM_NAME": ADAM,
                "LEARNING_RATE": 3e-4,
                "BETAS": (0.9, 0.999),
                "EPS": 1e-8,  # eps Adam param
                "WEIGHT_DECAY": 1e-5,  # The weight decay rate
                "USE_FUSION": torch.cuda.is_available()
            },
            "LOSS_FUNCTION": SMOOTH_L1_LOSS,
        },
        "LAGRANGIANS": {
            "OPTIMIZER": {
                "OPTIM_NAME": ADAM,
                "LEARNING_RATE": 0.1,
                "BETAS": (0.9, 0.999),
                "EPS": 1e-8,
                "WEIGHT_DECAY": 1e-4,
                "USE_FUSION": torch.cuda.is_available()
            },
        },
        "SAMPLE_ACTION_NUM": 32,  # Number of actions to sample for nonparametric policy optimization
        "MSTEP_ITER": 1,
        "DISCRETE": False,
        # All other Hyperparameters are set in the MPO class
        "CHECKPOINT_NAME": None,  # which checkpoint should be used for the PPO Hockey agent?
    },
    "TD_MPC2": {
        "OPTIMIZER": _DEFAULT_OPTIMIZER,
        "LOSS_FUNCTION": _DEFAULT_LOSS_FUNCTION,
        "NOISE": _DEFAULT_NOISE,
        "HORIZON": 6,  # How many steps do we want to consider while doing predictions
        "MMPI_ITERATIONS": 6,
        "NUM_TRAJECTORIES": 8,
        "NUM_SAMPLES": 256,
        "NUM_ELITES": 64,
        "MIN_STD": 0.05,
        "MAX_STD": 2,
        "TEMPERATURE": 0.5,
        "LATENT_SIZE": 512,
        "LOG_STD_MIN": -10,
        "LOG_STD_MAX": 2,
        "ENTROPY_COEF": 1e-4,
        "ENC_LR_SCALE": 0.3,
        "GRAD_CLIP_NORM": 20,
        "LR": 3e-4,
        "CONSISTENCY_COEF": 20,
        "REWARD_COEF": 0.1,
        "Q_COEF": 0.1,
        "CHECKPOINT_NAME": None,  # which checkpoint should be used for the TD-MPC-2 Hockey agent?
    }
}
MAIN_SETTINGS = SETTINGS["MAIN"]
AGENT_SETTINGS = SETTINGS["AGENT"]
DQN_SETTINGS = SETTINGS["DQN"]
PPO_SETTINGS = SETTINGS["PPO"]
DDPG_SETTINGS = SETTINGS["DDPG"]
TD3_SETTINGS = SETTINGS["TD3"]
SAC_SETTINGS = SETTINGS["SAC"]
MPO_SETTINGS = SETTINGS["MPO"]
TD_MPC2_SETTINGS = SETTINGS["TD_MPC2"]<|MERGE_RESOLUTION|>--- conflicted
+++ resolved
@@ -4,13 +4,8 @@
 import torch
 from time import localtime, strftime
 
-<<<<<<< HEAD
-from src.util.constants import ADAM, EXPONENTIAL, MSE_LOSS, PENDULUM, PINK_NOISE, \
+from src.util.constants import ADAM, DDPG_ALGO, DQN_ALGO, EXPONENTIAL, HOCKEY, MSE_LOSS, PENDULUM, PINK_NOISE, \
     SMOOTH_L1_LOSS, TDMPC2_ALGO, SAC_ALGO, HOCKEY, HUMAN
-=======
-from src.util.constants import ADAM, DDPG_ALGO, DQN_ALGO, EXPONENTIAL, HOCKEY, MSE_LOSS, PENDULUM, PINK_NOISE, \
-    SMOOTH_L1_LOSS, TDMPC2_ALGO
->>>>>>> c1924005
 
 _DEFAULT_OPTIMIZER = {
     "OPTIM_NAME": ADAM,  # Which optimizer to use
@@ -43,7 +38,6 @@
         "SEED": 24,  # The seed that we want to use
         "DEVICE": torch.device("cuda" if torch.cuda.is_available() else "cpu"),  # On which machine is it running?
         "USE_TF32": False,  # Uses TF32 instead of Float32. Makes it faster, but you have lower precision
-<<<<<<< HEAD
         "USE_ENV": HOCKEY,  # The used environment
         "PROXY_REWARDS": True,  # If the agent should get proxy rewards (works only with HOCKEY)
         "RENDER_MODE": None,  # The render mode. Supported: None for no rendering or HUMAN for rendering
@@ -54,19 +48,6 @@
         "BUFFER_SIZE": 200_000,  # How many items can be stored in the replay buffer?
         "MODEL_NAME": strftime('%y-%m-%d %H_%M_%S', localtime()),
         # under which name we want to store the logging results and the checkpoints
-=======
-
-        # Environment settings
-        "USE_ENV": HOCKEY,  # The used environment
-        "RENDER_MODE": None,  # The render mode. Supported: None for no rendering or HUMAN for rendering
-        "NUMBER_DISCRETE_ACTIONS": None,
-        # If None, you use a continuous action space, else you use a discrete action set
-        "SELF_PLAY": True,  # If the agent should play against itself like in AlphaGo
-        "USE_ALGO": TDMPC2_ALGO,  # The used algorithm for the main agent. SEE SUPPORTED_ALGORITHMS
-
-        # Defining training loop
-        "BUFFER_SIZE": 1_000,  # How many items can be stored in the replay buffer?
->>>>>>> c1924005
         "NUM_TRAINING_EPISODES": 10_000,  # How many training episodes should be run?
         "NUM_TEST_EPISODES": 1_000,  # How many test episodes should be run?
         "EPISODE_UPDATE_ITER": 1,
@@ -87,15 +68,9 @@
         # GENERAL SETTINGS
         "USE_BF16": False,  # Uses BF16 in forward pass or not. Makes it faster, but you have lower precision
         "USE_COMPILE": False,  # if torch.compile should be used for the networks
-<<<<<<< HEAD
         "OPT_ITER": 4,  # How many iterations should be done of gradient descent when calling agent.optimize()?
         "BATCH_SIZE": 256,  # The batch size for doing gradient descent
         "DISCOUNT": 0.9,  # The discount factor for the TD error
-=======
-        "OPT_ITER": 32,  # How many iterations should be done of gradient descent when calling agent.optimize()?
-        "BATCH_SIZE": 256,  # The batch size for doing gradient descent
-        "DISCOUNT": 0.95,  # The discount factor for the TD error
->>>>>>> c1924005
 
         # TARGET NET STRATEGY
         "USE_TARGET_NET": True,  # If a target net is used
