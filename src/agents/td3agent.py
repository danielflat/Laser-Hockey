import os
from typing import List

import gymnasium
import numpy as np
import torch
from torch import device, nn

from src.agent import Agent
from src.replaymemory import ReplayMemory
from src.util.directoryutil import get_path

<<<<<<< HEAD

class QFunction(nn.Module):
    def __init__(self, state_size: int, hidden_sizes: List[int], action_size: int):
=======
class Critic(nn.Module):
    def __init__(self, state_size: int, hidden_sizes: int, action_space: np.ndarray):
>>>>>>> 8597d626
        super().__init__()

        self.network = nn.Sequential(
            nn.Linear(state_size + action_size, hidden_sizes[0]),
            nn.ReLU(),
            nn.Linear(hidden_sizes[0], hidden_sizes[1]),
            nn.ReLU(),
            nn.Linear(hidden_sizes[1], 1)
        )

        self.loss = torch.nn.SmoothL1Loss()

    def forward(self, state: torch.Tensor, action: torch.Tensor) -> torch.Tensor:
        """
        Calculates the Q value for the given state and action
        """
        # Action and State concatenated as input into the q network
        concat_input = torch.cat((state, action), dim = 1)
        return self.network(concat_input)

<<<<<<< HEAD

class PolicyFunction(nn.Module):
    def __init__(self, state_size: int, hidden_sizes: List[int], action_size: int):
=======
class Actor(nn.Module):
    def __init__(self, state_size: int, hidden_sizes: int, action_space: np.ndarray):
>>>>>>> 8597d626
        super().__init__()

        self.network = nn.Sequential(
            nn.Linear(state_size, hidden_sizes[0]),
            nn.ReLU(),
            nn.Linear(hidden_sizes[0], hidden_sizes[1]),
            nn.ReLU(),
            nn.Linear(hidden_sizes[1], hidden_sizes[2]),
            nn.ReLU(),
            nn.Linear(hidden_sizes[2], action_size),
            nn.Tanh()
        )

    def forward(self, state: torch.Tensor) -> torch.Tensor:
        """
        Calculates the Actor values over all actions for the given state
        """
        action = self.network(state)
        return action

    def predict(self, x: torch.Tensor) -> np.ndarray:
        """
        Calculates the detached Actor Value as a numpy array 
        """
        with torch.no_grad():
            action = self.forward(x).squeeze().cpu().numpy()
            action = np.expand_dims(action, axis = 0)
            return action


class TD3Agent(Agent):
<<<<<<< HEAD
    def __init__(self, state_space, action_space, agent_settings: dict, td3_settings: dict, device: device):
        super().__init__(agent_settings = agent_settings, device = device)

        self.isEval = None

        self.state_space = state_space
=======
    def __init__(self, observation_space: gymnasium.spaces.box.Box, action_space: gymnasium.spaces.box.Box,
                 agent_settings: dict, td3_settings: dict, 
                 device: device):
        super().__init__(agent_settings = agent_settings, device = device)
        
        self.isEval = None
        
        self.observation_space = observation_space
        self.state_shape = observation_space
>>>>>>> 8597d626
        self.action_space = action_space
        self.action_low = torch.tensor(action_space.low, dtype = torch.float32, device = self.device)
        self.action_high = torch.tensor(action_space.high, dtype = torch.float32, device = self.device)
        self.action_scale = (self.action_high - self.action_low) / 2.0
        self.action_bias = (self.action_high + self.action_low) / 2.0
        state_size = state_space.shape[0]
        action_size = self.get_num_actions(action_space)

        self.policy_delay = td3_settings["POLICY_DELAY"]
        self.noise_clip = td3_settings["NOISE_CLIP"]

        # Here we have 2 Q Networks
<<<<<<< HEAD
        self.Q1 = QFunction(state_size = state_size,
                            hidden_sizes = [128, 128],
                            action_size = action_size).to(device)
        self.Q2 = QFunction(state_size = state_size,
                            hidden_sizes = [128, 128],
                            action_size = action_size).to(device)
        self.policy = PolicyFunction(state_size = state_size,
                                     hidden_sizes = [128, 128, 64],
                                     action_size = action_size).to(device)
        self.targetQ1 = QFunction(state_size = state_size,
                                  hidden_sizes = [128, 128],
                                  action_size = action_size).to(device)
        self.targetQ2 = QFunction(state_size = state_size,
                                  hidden_sizes = [128, 128],
                                  action_size = action_size).to(device)
        self.policy_target = PolicyFunction(state_size = state_size,
                                            hidden_sizes = [128, 128, 64],
                                            action_size = action_size).to(device)
        # Set the target nets in eval
        self.targetQ1.eval()
        self.targetQ2.eval()
        self.policy_target.eval()

        # Copying the weights of the Q and Policy networks to the target networks
        self._copy_nets(soft_update = False)

        # Initializing the optimizers, TO DO: Use different learning rates for Q and Policy networks
        self.optimizer_q = self.initOptim(optim = td3_settings["OPTIMIZER"],
                                          parameters = list(self.Q1.parameters()) + list(self.Q2.parameters()))
        self.optimizer_policy = self.initOptim(optim = td3_settings["OPTIMIZER"],
                                               parameters = self.policy.parameters())

        # Define Loss function
        self.criterion = self.initLossFunction(loss_name = td3_settings["LOSS_FUNCTION"])

    def __repr__(self):
        """
        For printing purposes only
        """
        return f"TD3Agent"

    def _copy_nets(self, soft_update: bool):
        self.updateTargetNet(soft_update = soft_update, source = self.Q1, target = self.targetQ1)
        self.updateTargetNet(soft_update = soft_update, source = self.Q2, target = self.targetQ2)
        self.updateTargetNet(soft_update = soft_update, source = self.policy, target = self.policy_target)

    def act(self, state: torch.Tensor) -> np.ndarray:
=======
        self.Critic1 = Critic(state_size=self.state_shape,
                            hidden_sizes=[128, 128],
                            action_space=self.action_space).to(device)
        self.Critic2 = Critic(state_size=self.state_shape,
                            hidden_sizes=[128, 128],
                            action_space=self.action_space).to(device)
        self.Actor = Actor(state_size=self.state_shape,
                                    hidden_sizes=[128, 128, 64],
                                    action_space=self.action_space).to(device)
        
        if self.use_target_net:
            self.Critic1_target = Critic(state_size=self.state_shape,
                                        hidden_sizes=[128, 128],
                                        action_space=self.action_space).to(device)
            self.Critic2_target = Critic(state_size=self.state_shape,
                                        hidden_sizes=[128, 128],
                                        action_space=self.action_space).to(device)
            self.Actor_target = Actor(state_size=self.state_shape,
                                                hidden_sizes=[128, 128, 64],
                                                action_space=self.action_space).to(device)

            #Copying the weights of the Q and Policy networks to the target networks
            self.Critic1_target.load_state_dict(self.Critic1.state_dict())
            self.Critic2_target.load_state_dict(self.Critic2.state_dict())
            self.Actor_target.load_state_dict(self.Actor.state_dict())
            
        #Initializing the optimizers, TO DO: Use different learning rates for Q and Policy networks
        self.optimizer_critic = torch.optim.Adam(list(self.Critic1.parameters()) + list(self.Critic2.parameters()),
                                            lr = 0.0001,
                                            eps = 0.000001)
        self.optimizer_actor = torch.optim.Adam(self.Actor.parameters(),
                                            lr = 0.00001, 
                                            eps = 0.000001)
        #self.critic = self.initOptim(optim=agent_settings["OPTIMIZER"], parameters=list(self.Critic1.parameters()) + list(self.Critic2.parameters()))
        #self.optimizer_actor = self.initOptim(optim=agent_settings["OPTIMIZER"], parameters=self.Actor.parameters())
        
        #Define Loss function
        self.criterion = torch.nn.SmoothL1Loss()
    
    def act(self, state: torch.Tensor) -> torch.Tensor:
>>>>>>> 8597d626
        """
        The Agent chooses an action.
        In Evaluation mode, we set the noise eps = 0
        In Training mode, we sample an action using actor network and exploration noise
        :param state: The state
        """
        if self.isEval:
            self.epsilon = 0

        with torch.no_grad():
<<<<<<< HEAD
            # action squeezed in -1 to 1 via tanh (+ noise)
            action_deterministic = self.policy_target.forward(state)
            action = action_deterministic + torch.randn_like(action_deterministic) * self.epsilon
            # rescale the action to the action space
=======
            #action squeezed in -1 to 1 via tanh (+ noise)
            action_deterministic = self.Actor.forward(state)
            action = action_deterministic + torch.randn_like(action_deterministic, device=self.device) * self.epsilon
            #rescale the action to the action space
>>>>>>> 8597d626
            action = action * self.action_scale + self.action_bias
            action = torch.clamp(action, self.action_low, self.action_high)

        action = action.squeeze().cpu().numpy()

        action = np.expand_dims(action, axis = 0)
        return action

    def calc_td_target(self, reward: torch.Tensor, done: torch.Tensor, next_state: torch.Tensor) -> torch.Tensor:
        """
        Calculates the TD Target
        1. Sample the next action from the target Actor network using gaussian exploration noise
        2. Calculate the Q values for the next state and next action using both target Q networks
        3. Calculate the TD Target by bootstrapping the minimum of the two Q networks
        """
<<<<<<< HEAD

=======
>>>>>>> 8597d626
        with torch.no_grad():
            # Exploration noise
            noise = torch.clamp(
<<<<<<< HEAD
                torch.randn(self.action_space.shape[0], device = self.device) * self.epsilon,
                min = -self.noise_clip,
                max = self.noise_clip)

            # 1. Next action via the target policy network
            next_action = self.policy_target.forward(next_state) * self.action_scale + self.action_bias
            next_action = torch.clamp(
                next_action + noise,
                min = self.action_low,  # Minimum action value
                max = self.action_high)  # Maximum action value

            # 2. Forward pass for both Q networks
            q_prime1 = self.targetQ1.forward(next_state, next_action)
            q_prime2 = self.targetQ2.forward(next_state, next_action)

            # 3. Bootstrapping the minimum of the two Q networks
=======
                torch.randn(self.action_space.shape[0], device=self.device) * self.epsilon,
                min=-self.noise_clip,
                max=self.noise_clip)
            
            if self.use_target_net:
                #1. Next action via the target Actor network
                next_action = self.Actor_target.forward(next_state) * self.action_scale + self.action_bias
                next_action = torch.clamp(
                    next_action + noise, 
                    min=self.action_low, #Minimum action value
                    max=self.action_high) #Maximum action value
                
                #2. Forward pass for both Q networks
                q_prime1 = self.Critic1_target.forward(next_state, next_action)
                q_prime2 = self.Critic2_target.forward(next_state, next_action)
            
            else:
                #1. Next action via the target Actor network
                next_action = self.Actor.forward(next_state) * self.action_scale + self.action_bias
                next_action = torch.clamp(
                    next_action + noise, 
                    min=self.action_low, #Minimum action value
                    max=self.action_high) #Maximum action value
                
                #2. Forward pass for both Q networks
                q_prime1 = self.Critic1.forward(next_state, next_action)
                q_prime2 = self.Critic2.forward(next_state, next_action)
                
            #3. Bootstrapping the minimum of the two Q networks
>>>>>>> 8597d626
            td_target = reward + (1 - done) * self.discount * torch.min(q_prime1, q_prime2)

        return td_target

    def optimize(self, memory: ReplayMemory, episode_i: int) -> List[float]:
        """
        Compute forward and backward pass for the Q and Policy networks
        """
        assert self.isEval == False
        # Storing losses in a list for logging as we run several optimization steps
        losses = []
        # We start at i=1 to prevent a direct update of the weights
        for i in range(1, self.opt_iter + 1):
            # Sample from the replay memory
            state, action, reward, next_state, done, info = memory.sample(self.batch_size, randomly = True)

            # Forward pass for Q networks
            td_target = self.calc_td_target(reward, done, next_state)
<<<<<<< HEAD
            q1_loss = self.criterion(self.Q1.forward(state, action), td_target)
            q2_loss = self.criterion(self.Q2.forward(state, action), td_target)
            q_loss = q1_loss + q2_loss

            # Backward step for Q networks
            self.optimizer_q.zero_grad()
            q_loss.backward()
            if self.use_gradient_clipping:
                torch.nn.utils.clip_grad_value_(parameters = list(self.Q1.parameters()) + list(self.Q2.parameters()),
                                                clip_value = self.gradient_clipping_value,
                                                foreach = self.use_clip_foreach)
            self.optimizer_q.step()

            # Get the target for Policy network
            q_1 = self.Q1.forward(state, self.policy.forward(state))
=======
            Critic1_loss = self.criterion(self.Critic1.forward(state, action), td_target)
            Critic2_loss = self.criterion(self.Critic2.forward(state, action), td_target)
            Critic_loss = Critic1_loss + Critic2_loss
            
            #Backward step for Q networks
            self.optimizer_critic.zero_grad()
            Critic_loss.backward()
            if self.use_gradient_clipping:
                torch.nn.utils.clip_grad_value_(parameters=list(self.Critic1.parameters()) + list(self.Critic2.parameters()), clip_value=self.gradient_clipping_value, foreach=self.use_clip_foreach)
            self.optimizer_critic.step()
            
            #Get the target for Policy network
            q_1 = self.Critic1.forward(state, self.Actor.forward(state))
>>>>>>> 8597d626
            policy_loss = -torch.mean(q_1)

            # Backward step for Policy network
            if i % self.policy_delay == 0:
                self.optimizer_actor.zero_grad()
                policy_loss.backward()
                if self.use_gradient_clipping:
<<<<<<< HEAD
                    torch.nn.utils.clip_grad_value_(parameters = self.policy.parameters(),
                                                    clip_value = self.gradient_clipping_value,
                                                    foreach = self.use_clip_foreach)
                self.optimizer_policy.step()

            # Logging the losses
            losses.append([q_loss.item(), policy_loss.item()])

        # after each optimization, decay epsilon
        self.adjust_epsilon(episode_i)

        # after each optimization, update target network
        self._copy_nets(soft_update = self.use_soft_updates)

=======
                    torch.nn.utils.clip_grad_value_(parameters=self.Actor.parameters(), clip_value=self.gradient_clipping_value, foreach=self.use_clip_foreach)
                self.optimizer_actor.step()

            #Logging the losses, here only the critic loss
            losses.append([Critic_loss.item()])
            
        #after each optimization, decay epsilon
        self.adjust_epsilon(episode_i)
        
        #after each optimization, update actor and critic target networks
        if episode_i % self.target_net_update_freq == 0 and self.use_target_net:
            self.updateTargetNet(soft_update=self.use_soft_updates, source=self.Critic1 , target=self.Critic1_target)
            self.updateTargetNet(soft_update=self.use_soft_updates, source=self.Critic2 , target=self.Critic2_target)
            self.updateTargetNet(soft_update=self.use_soft_updates, source=self.Actor , target=self.Actor_target)
        
>>>>>>> 8597d626
        return losses

    def setMode(self, eval = False) -> None:
        """
        Set the Agent in training or evaluation mode
        :param eval: If true = eval mode, False = training mode
        """
        self.isEval = eval
        if self.isEval:
<<<<<<< HEAD
            self.Q1.eval()
            self.Q2.eval()
            self.policy.eval()

        else:
            self.Q1.train()
            self.Q2.train()
            self.policy.train()

=======
            self.Critic1.eval()
            self.Critic2.eval()
            self.Actor.eval()
            
        else:
            self.Critic1.train()
            self.Critic2.train()
            self.Actor.train()
            
>>>>>>> 8597d626
    def saveModel(self, model_name: str, iteration: int) -> None:
        """
        Saves the model parameters of the agent.
        """
        checkpoint = {
            "actor": self.Actor.state_dict(),
            "critic1": self.Critic1.state_dict(),
            "critic2": self.Critic2.state_dict(),
            "iteration": iteration
        }

        directory = get_path(f"output/checkpoints/{model_name}")
        file_path = os.path.join(directory, f"{model_name}_{iteration:05}.pth")
        os.makedirs(directory, exist_ok = True)
        torch.save(checkpoint, file_path)
        print(f"Actor and Critic weights saved successfully!")

    def loadModel(self, file_name: str) -> None:
        try:
<<<<<<< HEAD
            checkpoint = torch.load(file_name, map_location = self.device)
            self.policy.load_state_dict(checkpoint["actor"])
            self.Q1.load_state_dict(checkpoint["critic1"])
            self.Q2.load_state_dict(checkpoint["critic2"])
            self.targetQ1.load_state_dict(checkpoint["critic1_target"])
            self.targetQ2.load_state_dict(checkpoint["critic2_target"])
=======
            checkpoint = torch.load(file_name, map_location=self.device)
            self.Actor.load_state_dict(checkpoint["actor"])
            self.Critic1.load_state_dict(checkpoint["critic1"])
            self.Critic2.load_state_dict(checkpoint["critic2"])
>>>>>>> 8597d626
            print(f"Model loaded successfully from {file_name}")
        except FileNotFoundError:
            print(f"Error: File {file_name} not found.")
        except Exception as e:
<<<<<<< HEAD
            print(f"An error occurred while loading the model: {str(e)}")

    def updateTargetNets(self, soft_update: bool) -> None:
        """
        Updates the target network with the weights of the original one
        If soft_update is True, we perform a soft update via \tau \cdot \theta + (1 - \tau) \cdot \theta'
        """
        assert self.use_target_net == True
        with torch.no_grad():
            for target_param, param in zip(self.targetQ1.parameters(), self.Q1.parameters()):
                target_param.data.copy_(
                    param.data * self.tau + target_param.data * (1 - self.tau) if soft_update  # Soft update
                    else param.data  # Hard update
                )
            for target_param, param in zip(self.targetQ2.parameters(), self.Q2.parameters()):
                target_param.data.copy_(
                    param.data * self.tau + target_param.data * (1 - self.tau) if soft_update
                    else param.data
                )
            for target_param, param in zip(self.policy_target.parameters(), self.policy.parameters()):
                target_param.data.copy_(
                    param.data * self.tau + target_param.data * (1 - self.tau) if soft_update
                    else param.data
                )

    def import_checkpoint(self, checkpoint: dict) -> None:
        raise NotImplementedError

    def export_checkpoint(self) -> dict:
        raise NotImplementedError
=======
            print(f"An error occurred while loading the model: {str(e)}")
>>>>>>> 8597d626
<|MERGE_RESOLUTION|>--- conflicted
+++ resolved
@@ -1,7 +1,5 @@
 import os
-from typing import List
-
-import gymnasium
+
 import numpy as np
 import torch
 from torch import device, nn
@@ -10,14 +8,9 @@
 from src.replaymemory import ReplayMemory
 from src.util.directoryutil import get_path
 
-<<<<<<< HEAD
-
-class QFunction(nn.Module):
+
+class Critic(nn.Module):
     def __init__(self, state_size: int, hidden_sizes: List[int], action_size: int):
-=======
-class Critic(nn.Module):
-    def __init__(self, state_size: int, hidden_sizes: int, action_space: np.ndarray):
->>>>>>> 8597d626
         super().__init__()
 
         self.network = nn.Sequential(
@@ -38,14 +31,8 @@
         concat_input = torch.cat((state, action), dim = 1)
         return self.network(concat_input)
 
-<<<<<<< HEAD
-
-class PolicyFunction(nn.Module):
+class Actor(nn.Module):
     def __init__(self, state_size: int, hidden_sizes: List[int], action_size: int):
-=======
-class Actor(nn.Module):
-    def __init__(self, state_size: int, hidden_sizes: int, action_space: np.ndarray):
->>>>>>> 8597d626
         super().__init__()
 
         self.network = nn.Sequential(
@@ -77,24 +64,12 @@
 
 
 class TD3Agent(Agent):
-<<<<<<< HEAD
     def __init__(self, state_space, action_space, agent_settings: dict, td3_settings: dict, device: device):
         super().__init__(agent_settings = agent_settings, device = device)
 
         self.isEval = None
 
         self.state_space = state_space
-=======
-    def __init__(self, observation_space: gymnasium.spaces.box.Box, action_space: gymnasium.spaces.box.Box,
-                 agent_settings: dict, td3_settings: dict, 
-                 device: device):
-        super().__init__(agent_settings = agent_settings, device = device)
-        
-        self.isEval = None
-        
-        self.observation_space = observation_space
-        self.state_shape = observation_space
->>>>>>> 8597d626
         self.action_space = action_space
         self.action_low = torch.tensor(action_space.low, dtype = torch.float32, device = self.device)
         self.action_high = torch.tensor(action_space.high, dtype = torch.float32, device = self.device)
@@ -107,96 +82,46 @@
         self.noise_clip = td3_settings["NOISE_CLIP"]
 
         # Here we have 2 Q Networks
-<<<<<<< HEAD
-        self.Q1 = QFunction(state_size = state_size,
-                            hidden_sizes = [128, 128],
-                            action_size = action_size).to(device)
-        self.Q2 = QFunction(state_size = state_size,
-                            hidden_sizes = [128, 128],
-                            action_size = action_size).to(device)
-        self.policy = PolicyFunction(state_size = state_size,
-                                     hidden_sizes = [128, 128, 64],
-                                     action_size = action_size).to(device)
-        self.targetQ1 = QFunction(state_size = state_size,
-                                  hidden_sizes = [128, 128],
-                                  action_size = action_size).to(device)
-        self.targetQ2 = QFunction(state_size = state_size,
-                                  hidden_sizes = [128, 128],
-                                  action_size = action_size).to(device)
-        self.policy_target = PolicyFunction(state_size = state_size,
-                                            hidden_sizes = [128, 128, 64],
-                                            action_size = action_size).to(device)
+        self.Critic1 = Critic(state_size=state_size,
+                            hidden_sizes=[128, 128],
+                            action_size=action_size).to(device)
+        self.Critic2 = Critic(state_size=state_size,
+                            hidden_sizes=[128, 128],
+                            action_size=action_size).to(device)
+        self.Actor = Actor(state_size=state_size,
+                                    hidden_sizes=[128, 128, 64],
+                                    action_size=action_size).to(device)
+        self.Critic1_target = Critic(state_size=state_size,
+                                    hidden_sizes=[128, 128],
+                                    action_size=action_size).to(device)
+        self.Critic2_target = Critic(state_size=state_size,
+                                    hidden_sizes=[128, 128],
+                                    action_size=action_size).to(device)
+        self.Actor_target = Actor(state_size=state_size,
+                                            hidden_sizes=[128, 128, 64],
+                                            action_size=action_size).to(device)
         # Set the target nets in eval
-        self.targetQ1.eval()
-        self.targetQ2.eval()
-        self.policy_target.eval()
+        self.Critic1_target.eval()
+        self.Critic2_target.eval()
+        self.Actor_target.eval()
 
         # Copying the weights of the Q and Policy networks to the target networks
         self._copy_nets(soft_update = False)
 
         # Initializing the optimizers, TO DO: Use different learning rates for Q and Policy networks
-        self.optimizer_q = self.initOptim(optim = td3_settings["OPTIMIZER"],
-                                          parameters = list(self.Q1.parameters()) + list(self.Q2.parameters()))
-        self.optimizer_policy = self.initOptim(optim = td3_settings["OPTIMIZER"],
-                                               parameters = self.policy.parameters())
-
-        # Define Loss function
-        self.criterion = self.initLossFunction(loss_name = td3_settings["LOSS_FUNCTION"])
-
-    def __repr__(self):
-        """
-        For printing purposes only
-        """
-        return f"TD3Agent"
-
-    def _copy_nets(self, soft_update: bool):
-        self.updateTargetNet(soft_update = soft_update, source = self.Q1, target = self.targetQ1)
-        self.updateTargetNet(soft_update = soft_update, source = self.Q2, target = self.targetQ2)
-        self.updateTargetNet(soft_update = soft_update, source = self.policy, target = self.policy_target)
-
-    def act(self, state: torch.Tensor) -> np.ndarray:
-=======
-        self.Critic1 = Critic(state_size=self.state_shape,
-                            hidden_sizes=[128, 128],
-                            action_space=self.action_space).to(device)
-        self.Critic2 = Critic(state_size=self.state_shape,
-                            hidden_sizes=[128, 128],
-                            action_space=self.action_space).to(device)
-        self.Actor = Actor(state_size=self.state_shape,
-                                    hidden_sizes=[128, 128, 64],
-                                    action_space=self.action_space).to(device)
-        
-        if self.use_target_net:
-            self.Critic1_target = Critic(state_size=self.state_shape,
-                                        hidden_sizes=[128, 128],
-                                        action_space=self.action_space).to(device)
-            self.Critic2_target = Critic(state_size=self.state_shape,
-                                        hidden_sizes=[128, 128],
-                                        action_space=self.action_space).to(device)
-            self.Actor_target = Actor(state_size=self.state_shape,
-                                                hidden_sizes=[128, 128, 64],
-                                                action_space=self.action_space).to(device)
-
-            #Copying the weights of the Q and Policy networks to the target networks
-            self.Critic1_target.load_state_dict(self.Critic1.state_dict())
-            self.Critic2_target.load_state_dict(self.Critic2.state_dict())
-            self.Actor_target.load_state_dict(self.Actor.state_dict())
-            
-        #Initializing the optimizers, TO DO: Use different learning rates for Q and Policy networks
         self.optimizer_critic = torch.optim.Adam(list(self.Critic1.parameters()) + list(self.Critic2.parameters()),
                                             lr = 0.0001,
                                             eps = 0.000001)
         self.optimizer_actor = torch.optim.Adam(self.Actor.parameters(),
-                                            lr = 0.00001, 
+                                            lr = 0.00001,
                                             eps = 0.000001)
         #self.critic = self.initOptim(optim=agent_settings["OPTIMIZER"], parameters=list(self.Critic1.parameters()) + list(self.Critic2.parameters()))
         #self.optimizer_actor = self.initOptim(optim=agent_settings["OPTIMIZER"], parameters=self.Actor.parameters())
-        
+
         #Define Loss function
         self.criterion = torch.nn.SmoothL1Loss()
-    
+
     def act(self, state: torch.Tensor) -> torch.Tensor:
->>>>>>> 8597d626
         """
         The Agent chooses an action.
         In Evaluation mode, we set the noise eps = 0
@@ -207,17 +132,10 @@
             self.epsilon = 0
 
         with torch.no_grad():
-<<<<<<< HEAD
             # action squeezed in -1 to 1 via tanh (+ noise)
-            action_deterministic = self.policy_target.forward(state)
+            action_deterministic = self.Actor.forward(state)
             action = action_deterministic + torch.randn_like(action_deterministic) * self.epsilon
             # rescale the action to the action space
-=======
-            #action squeezed in -1 to 1 via tanh (+ noise)
-            action_deterministic = self.Actor.forward(state)
-            action = action_deterministic + torch.randn_like(action_deterministic, device=self.device) * self.epsilon
-            #rescale the action to the action space
->>>>>>> 8597d626
             action = action * self.action_scale + self.action_bias
             action = torch.clamp(action, self.action_low, self.action_high)
 
@@ -233,61 +151,39 @@
         2. Calculate the Q values for the next state and next action using both target Q networks
         3. Calculate the TD Target by bootstrapping the minimum of the two Q networks
         """
-<<<<<<< HEAD
-
-=======
->>>>>>> 8597d626
+
         with torch.no_grad():
             # Exploration noise
             noise = torch.clamp(
-<<<<<<< HEAD
                 torch.randn(self.action_space.shape[0], device = self.device) * self.epsilon,
                 min = -self.noise_clip,
                 max = self.noise_clip)
 
-            # 1. Next action via the target policy network
-            next_action = self.policy_target.forward(next_state) * self.action_scale + self.action_bias
-            next_action = torch.clamp(
-                next_action + noise,
-                min = self.action_low,  # Minimum action value
-                max = self.action_high)  # Maximum action value
-
-            # 2. Forward pass for both Q networks
-            q_prime1 = self.targetQ1.forward(next_state, next_action)
-            q_prime2 = self.targetQ2.forward(next_state, next_action)
-
-            # 3. Bootstrapping the minimum of the two Q networks
-=======
-                torch.randn(self.action_space.shape[0], device=self.device) * self.epsilon,
-                min=-self.noise_clip,
-                max=self.noise_clip)
-            
             if self.use_target_net:
-                #1. Next action via the target Actor network
+                # 1. Next action via the target Actor network
                 next_action = self.Actor_target.forward(next_state) * self.action_scale + self.action_bias
                 next_action = torch.clamp(
-                    next_action + noise, 
-                    min=self.action_low, #Minimum action value
-                    max=self.action_high) #Maximum action value
-                
-                #2. Forward pass for both Q networks
+                    next_action + noise,
+                    min = self.action_low,  # Minimum action value
+                    max = self.action_high)  # Maximum action value
+
+                # 2. Forward pass for both Q networks
                 q_prime1 = self.Critic1_target.forward(next_state, next_action)
                 q_prime2 = self.Critic2_target.forward(next_state, next_action)
-            
+
             else:
                 #1. Next action via the target Actor network
                 next_action = self.Actor.forward(next_state) * self.action_scale + self.action_bias
                 next_action = torch.clamp(
-                    next_action + noise, 
+                    next_action + noise,
                     min=self.action_low, #Minimum action value
                     max=self.action_high) #Maximum action value
-                
+
                 #2. Forward pass for both Q networks
                 q_prime1 = self.Critic1.forward(next_state, next_action)
                 q_prime2 = self.Critic2.forward(next_state, next_action)
-                
-            #3. Bootstrapping the minimum of the two Q networks
->>>>>>> 8597d626
+
+            # 3. Bootstrapping the minimum of the two Q networks
             td_target = reward + (1 - done) * self.discount * torch.min(q_prime1, q_prime2)
 
         return td_target
@@ -306,23 +202,6 @@
 
             # Forward pass for Q networks
             td_target = self.calc_td_target(reward, done, next_state)
-<<<<<<< HEAD
-            q1_loss = self.criterion(self.Q1.forward(state, action), td_target)
-            q2_loss = self.criterion(self.Q2.forward(state, action), td_target)
-            q_loss = q1_loss + q2_loss
-
-            # Backward step for Q networks
-            self.optimizer_q.zero_grad()
-            q_loss.backward()
-            if self.use_gradient_clipping:
-                torch.nn.utils.clip_grad_value_(parameters = list(self.Q1.parameters()) + list(self.Q2.parameters()),
-                                                clip_value = self.gradient_clipping_value,
-                                                foreach = self.use_clip_foreach)
-            self.optimizer_q.step()
-
-            # Get the target for Policy network
-            q_1 = self.Q1.forward(state, self.policy.forward(state))
-=======
             Critic1_loss = self.criterion(self.Critic1.forward(state, action), td_target)
             Critic2_loss = self.criterion(self.Critic2.forward(state, action), td_target)
             Critic_loss = Critic1_loss + Critic2_loss
@@ -331,71 +210,40 @@
             self.optimizer_critic.zero_grad()
             Critic_loss.backward()
             if self.use_gradient_clipping:
-                torch.nn.utils.clip_grad_value_(parameters=list(self.Critic1.parameters()) + list(self.Critic2.parameters()), clip_value=self.gradient_clipping_value, foreach=self.use_clip_foreach)
+                torch.nn.utils.clip_grad_value_(parameters=list(self.Q1.parameters()) + list(self.Q2.parameters()), clip_value=self.gradient_clipping_value, foreach=self.use_clip_foreach)
             self.optimizer_critic.step()
             
-            #Get the target for Policy network
-            q_1 = self.Critic1.forward(state, self.Actor.forward(state))
->>>>>>> 8597d626
+            # Get the target for Policy network
+            q_1 = self.Critic1.forward(state, self.policy.forward(state))
             policy_loss = -torch.mean(q_1)
-
+            
             # Backward step for Policy network
             if i % self.policy_delay == 0:
-                self.optimizer_actor.zero_grad()
+                self.optimizer_policy.zero_grad()
                 policy_loss.backward()
                 if self.use_gradient_clipping:
-<<<<<<< HEAD
-                    torch.nn.utils.clip_grad_value_(parameters = self.policy.parameters(),
-                                                    clip_value = self.gradient_clipping_value,
-                                                    foreach = self.use_clip_foreach)
-                self.optimizer_policy.step()
-
-            # Logging the losses
-            losses.append([q_loss.item(), policy_loss.item()])
-
-        # after each optimization, decay epsilon
-        self.adjust_epsilon(episode_i)
-
-        # after each optimization, update target network
-        self._copy_nets(soft_update = self.use_soft_updates)
-
-=======
-                    torch.nn.utils.clip_grad_value_(parameters=self.Actor.parameters(), clip_value=self.gradient_clipping_value, foreach=self.use_clip_foreach)
+                    torch.nn.utils.clip_grad_value_(parameters=self.policy.parameters(), clip_value=self.gradient_clipping_value, foreach=self.use_clip_foreach)
                 self.optimizer_actor.step()
 
             #Logging the losses, here only the critic loss
-            losses.append([Critic_loss.item()])
+            losses.append(Critic_loss.item())
             
         #after each optimization, decay epsilon
         self.adjust_epsilon(episode_i)
-        
+
         #after each optimization, update actor and critic target networks
         if episode_i % self.target_net_update_freq == 0 and self.use_target_net:
-            self.updateTargetNet(soft_update=self.use_soft_updates, source=self.Critic1 , target=self.Critic1_target)
-            self.updateTargetNet(soft_update=self.use_soft_updates, source=self.Critic2 , target=self.Critic2_target)
-            self.updateTargetNet(soft_update=self.use_soft_updates, source=self.Actor , target=self.Actor_target)
+            self._copy_nets(soft_update = self.use_soft_updates)
         
->>>>>>> 8597d626
         return losses
 
-    def setMode(self, eval = False) -> None:
+    def setMode(self, eval=False) -> None:
         """
         Set the Agent in training or evaluation mode
         :param eval: If true = eval mode, False = training mode
         """
         self.isEval = eval
         if self.isEval:
-<<<<<<< HEAD
-            self.Q1.eval()
-            self.Q2.eval()
-            self.policy.eval()
-
-        else:
-            self.Q1.train()
-            self.Q2.train()
-            self.policy.train()
-
-=======
             self.Critic1.eval()
             self.Critic2.eval()
             self.Actor.eval()
@@ -405,7 +253,6 @@
             self.Critic2.train()
             self.Actor.train()
             
->>>>>>> 8597d626
     def saveModel(self, model_name: str, iteration: int) -> None:
         """
         Saves the model parameters of the agent.
@@ -425,54 +272,48 @@
 
     def loadModel(self, file_name: str) -> None:
         try:
-<<<<<<< HEAD
-            checkpoint = torch.load(file_name, map_location = self.device)
-            self.policy.load_state_dict(checkpoint["actor"])
-            self.Q1.load_state_dict(checkpoint["critic1"])
-            self.Q2.load_state_dict(checkpoint["critic2"])
-            self.targetQ1.load_state_dict(checkpoint["critic1_target"])
-            self.targetQ2.load_state_dict(checkpoint["critic2_target"])
-=======
             checkpoint = torch.load(file_name, map_location=self.device)
             self.Actor.load_state_dict(checkpoint["actor"])
             self.Critic1.load_state_dict(checkpoint["critic1"])
             self.Critic2.load_state_dict(checkpoint["critic2"])
->>>>>>> 8597d626
             print(f"Model loaded successfully from {file_name}")
         except FileNotFoundError:
             print(f"Error: File {file_name} not found.")
         except Exception as e:
-<<<<<<< HEAD
             print(f"An error occurred while loading the model: {str(e)}")
 
-    def updateTargetNets(self, soft_update: bool) -> None:
+    def _copy_nets(self, soft_update: bool) -> None:
         """
         Updates the target network with the weights of the original one
         If soft_update is True, we perform a soft update via \tau \cdot \theta + (1 - \tau) \cdot \theta'
         """
         assert self.use_target_net == True
         with torch.no_grad():
-            for target_param, param in zip(self.targetQ1.parameters(), self.Q1.parameters()):
-                target_param.data.copy_(
-                    param.data * self.tau + target_param.data * (1 - self.tau) if soft_update  # Soft update
-                    else param.data  # Hard update
-                )
-            for target_param, param in zip(self.targetQ2.parameters(), self.Q2.parameters()):
-                target_param.data.copy_(
-                    param.data * self.tau + target_param.data * (1 - self.tau) if soft_update
-                    else param.data
-                )
-            for target_param, param in zip(self.policy_target.parameters(), self.policy.parameters()):
-                target_param.data.copy_(
-                    param.data * self.tau + target_param.data * (1 - self.tau) if soft_update
-                    else param.data
-                )
+            if soft_update:
+                for target_param, param in zip(self.targetQ1.parameters(), self.Q1.parameters()):
+                    target_param.data.copy_(
+                        param.data * self.tau + target_param.data * (1 - self.tau) if soft_update  # Soft update
+                        else param.data  # Hard update
+                    )
+                for target_param, param in zip(self.targetQ2.parameters(), self.Q2.parameters()):
+                    target_param.data.copy_(
+                        param.data * self.tau + target_param.data * (1 - self.tau) if soft_update
+                        else param.data
+                    )
+                for target_param, param in zip(self.policy_target.parameters(), self.policy.parameters()):
+                    target_param.data.copy_(
+                        param.data * self.tau + target_param.data * (1 - self.tau) if soft_update
+                        else param.data
+                    )
+            else:
+                #Copying the weights of the Q and Policy networks to the target networks
+                self.Critic1_target.load_state_dict(self.Critic1.state_dict())
+                self.Critic2_target.load_state_dict(self.Critic2.state_dict())
+                self.Actor_target.load_state_dict(self.Actor.state_dict())
+
 
     def import_checkpoint(self, checkpoint: dict) -> None:
         raise NotImplementedError
 
     def export_checkpoint(self) -> dict:
-        raise NotImplementedError
-=======
-            print(f"An error occurred while loading the model: {str(e)}")
->>>>>>> 8597d626
+        raise NotImplementedError