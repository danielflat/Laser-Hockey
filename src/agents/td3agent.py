import os

import numpy as np
import torch
from torch import device, nn

from src.agent import Agent
from src.replaymemory import ReplayMemory
from src.util.directoryutil import get_path


class Critic(nn.Module):
    def __init__(self, state_size: int, hidden_sizes: List[int], action_size: int):
        super().__init__()

        self.network = nn.Sequential(
            nn.Linear(state_size + action_size, hidden_sizes[0]),
            nn.ReLU(),
            nn.Linear(hidden_sizes[0], hidden_sizes[1]),
            nn.ReLU(),
            nn.Linear(hidden_sizes[1], 1)
        )

        self.loss = torch.nn.SmoothL1Loss()

    def forward(self, state: torch.Tensor, action: torch.Tensor) -> torch.Tensor:
        """
        Calculates the Q value for the given state and action
        """
        # Action and State concatenated as input into the q network
        concat_input = torch.cat((state, action), dim = 1)
        return self.network(concat_input)

class Actor(nn.Module):
    def __init__(self, state_size: int, hidden_sizes: List[int], action_size: int):
        super().__init__()

        self.network = nn.Sequential(
            nn.Linear(state_size, hidden_sizes[0]),
            nn.ReLU(),
            nn.Linear(hidden_sizes[0], hidden_sizes[1]),
            nn.ReLU(),
            nn.Linear(hidden_sizes[1], hidden_sizes[2]),
            nn.ReLU(),
            nn.Linear(hidden_sizes[2], action_size),
            nn.Tanh()
        )

    def forward(self, state: torch.Tensor) -> torch.Tensor:
        """
        Calculates the Actor values over all actions for the given state
        """
        action = self.network(state)
        return action
<<<<<<< HEAD
=======

    def predict(self, x: torch.Tensor) -> np.ndarray:
        """
        Calculates the detached Actor Value as a numpy array 
        """
        with torch.no_grad():
            action = self.forward(x).squeeze().cpu().numpy()
            action = np.expand_dims(action, axis = 0)
            return action
>>>>>>> 4a702c3c


class TD3Agent(Agent):
    def __init__(self, state_space, action_space, agent_settings: dict, td3_settings: dict, device: device):
        super().__init__(agent_settings = agent_settings, device = device)

        self.isEval = None

        self.state_space = state_space
        self.action_space = action_space
        self.action_low = torch.tensor(action_space.low, dtype = torch.float32, device = self.device)
        self.action_high = torch.tensor(action_space.high, dtype = torch.float32, device = self.device)
        self.action_scale = (self.action_high - self.action_low) / 2.0
        self.action_bias = (self.action_high + self.action_low) / 2.0
        state_size = state_space.shape[0]
        action_size = self.get_num_actions(action_space)

        self.policy_delay = td3_settings["POLICY_DELAY"]
        self.noise_clip = td3_settings["NOISE_CLIP"]

        # Here we have 2 Q Networks
        self.Critic1 = Critic(state_size=state_size,
                            hidden_sizes=[128, 128],
                            action_size=action_size).to(device)
        self.Critic2 = Critic(state_size=state_size,
                            hidden_sizes=[128, 128],
                            action_size=action_size).to(device)
        self.Actor = Actor(state_size=state_size,
                                    hidden_sizes=[128, 128, 64],
                                    action_size=action_size).to(device)
        self.Critic1_target = Critic(state_size=state_size,
                                    hidden_sizes=[128, 128],
                                    action_size=action_size).to(device)
        self.Critic2_target = Critic(state_size=state_size,
                                    hidden_sizes=[128, 128],
                                    action_size=action_size).to(device)
        self.Actor_target = Actor(state_size=state_size,
                                            hidden_sizes=[128, 128, 64],
                                            action_size=action_size).to(device)
        # Set the target nets in eval
        self.Critic1_target.eval()
        self.Critic2_target.eval()
        self.Actor_target.eval()

        # Copying the weights of the Q and Policy networks to the target networks
        self._copy_nets(soft_update = False)

        # Initializing the optimizers, TO DO: Use different learning rates for Q and Policy networks
        self.optimizer_critic = torch.optim.Adam(list(self.Critic1.parameters()) + list(self.Critic2.parameters()),
                                            lr = 0.0001,
                                            eps = 0.000001)
        self.optimizer_actor = torch.optim.Adam(self.Actor.parameters(),
                                            lr = 0.00001,
                                            eps = 0.000001)
        #self.critic = self.initOptim(optim=agent_settings["OPTIMIZER"], parameters=list(self.Critic1.parameters()) + list(self.Critic2.parameters()))
        #self.optimizer_actor = self.initOptim(optim=agent_settings["OPTIMIZER"], parameters=self.Actor.parameters())

        #Define Loss function
        self.criterion = torch.nn.SmoothL1Loss()

    def act(self, state: torch.Tensor) -> torch.Tensor:
        """
        The Agent chooses an action.
        In Evaluation mode, we set the noise eps = 0
        In Training mode, we sample an action using actor network and exploration noise
        :param state: The state
        """
        if self.isEval:
            self.epsilon = 0
<<<<<<< HEAD
        
        state = state.float()
        with torch.no_grad():
            #Exploration noise
            noise = torch.clamp(
                torch.randn(self.action_space.shape[0], device=self.device) * self.epsilon,
                min=-self.noise_clip,
                max=self.noise_clip)
            
            #Forward pass for the Actor network and rescaling
            det_action = self.Actor.forward(state) * self.action_scale + self.action_bias
            action = torch.clamp(
                det_action + noise, 
                min=self.action_low, #Minimum action value
                max=self.action_high) #Maximum action value
            
        action = action.squeeze().cpu().numpy()
=======

        with torch.no_grad():
            # action squeezed in -1 to 1 via tanh (+ noise)
            action_deterministic = self.Actor.forward(state)
            action = action_deterministic + torch.randn_like(action_deterministic) * self.epsilon
            # rescale the action to the action space
            action = action * self.action_scale + self.action_bias
            action = torch.clamp(action, self.action_low, self.action_high)

        action = action.squeeze().cpu().numpy()

        action = np.expand_dims(action, axis = 0)
>>>>>>> 4a702c3c
        return action

    def critic_forward(self, state: torch.Tensor, action: torch.Tensor, reward: torch.Tensor, done: torch.Tensor, next_state: torch.Tensor) -> torch.Tensor:
        """
        Calculates the TD Target and the loss for the Q networks
        1. Sample the next action from the target Actor network using gaussian exploration noise
        2. Calculate the Q values for the next state and next action using both target Q networks
        3. Calculate the TD Target by bootstrapping the minimum of the two Q networks
        4. Calculate the loss for both Q networks using the TD Target
        """

        with torch.no_grad():
            # Exploration noise
            noise = torch.clamp(
                torch.randn(self.action_space.shape[0], device = self.device) * self.epsilon,
                min = -self.noise_clip,
                max = self.noise_clip)

            if self.use_target_net:
                # 1. Next action via the target Actor network
                next_action = self.Actor_target.forward(next_state) * self.action_scale + self.action_bias
                next_action = torch.clamp(
                    next_action + noise,
                    min = self.action_low,  # Minimum action value
                    max = self.action_high)  # Maximum action value

                # 2. Forward pass for both Q networks
                q_prime1 = self.Critic1_target.forward(next_state, next_action)
                q_prime2 = self.Critic2_target.forward(next_state, next_action)

            else:
                #1. Next action via the target Actor network
                next_action = self.Actor.forward(next_state) * self.action_scale + self.action_bias
                next_action = torch.clamp(
                    next_action + noise,
                    min=self.action_low, #Minimum action value
                    max=self.action_high) #Maximum action value

                #2. Forward pass for both Q networks
                q_prime1 = self.Critic1.forward(next_state, next_action)
                q_prime2 = self.Critic2.forward(next_state, next_action)

            # 3. Bootstrapping the minimum of the two Q networks
            td_target = reward + (1 - done) * self.discount * torch.min(q_prime1, q_prime2)
<<<<<<< HEAD
            
        #4. Logging the Q values for the next state and next action
        Critic1_loss = self.criterion(self.Critic1.forward(state, action), td_target)
        Critic2_loss = self.criterion(self.Critic2.forward(state, action), td_target)
        Critic_loss = Critic1_loss + Critic2_loss
            
        return Critic_loss
        
=======

        return td_target
>>>>>>> 4a702c3c

    def optimize(self, memory: ReplayMemory, episode_i: int) -> List[float]:
        """
        Compute forward and backward pass for the Q and Policy networks
        """
        assert self.isEval == False
        # Storing losses in a list for logging as we run several optimization steps
        losses = []
        # We start at i=1 to prevent a direct update of the weights
        for i in range(1, self.opt_iter + 1):
<<<<<<< HEAD
            #Sample from the replay memory
            state, action, reward, next_state, done, info = memory.sample(self.batch_size, randomly=True)
            state = state.float()
            action = action.float()
            reward = reward.float()
            next_state = next_state.float()
            #Forward pass for Q networks
            if self.USE_BF_16:
                with torch.autocast(device_type = self.device.type, dtype = torch.bfloat16):
                        Critic_loss = self.critic_forward(state, action, reward, done, next_state)
            else:
                Critic_loss = self.critic_forward(state, action, reward, done, next_state)
=======
            # Sample from the replay memory
            state, action, reward, next_state, done, info = memory.sample(self.batch_size, randomly = True)

            # Forward pass for Q networks
            td_target = self.calc_td_target(reward, done, next_state)
            Critic1_loss = self.criterion(self.Critic1.forward(state, action), td_target)
            Critic2_loss = self.criterion(self.Critic2.forward(state, action), td_target)
            Critic_loss = Critic1_loss + Critic2_loss
>>>>>>> 4a702c3c
            
            #Backward step for Q networks
            self.optimizer_critic.zero_grad()
            Critic_loss.backward()
            if self.use_gradient_clipping:
                torch.nn.utils.clip_grad_value_(parameters=list(self.Q1.parameters()) + list(self.Q2.parameters()), clip_value=self.gradient_clipping_value, foreach=self.use_clip_foreach)
            self.optimizer_critic.step()
            
<<<<<<< HEAD
            #Get the target for Policy network
            if self.USE_BF_16:
                with torch.autocast(device_type = self.device.type, dtype = torch.bfloat16):
                    q_1 = self.Critic1.forward(state, self.Actor.forward(state))
                    policy_loss = -torch.mean(q_1)
            else:
                q_1 = self.Critic1.forward(state, self.Actor.forward(state))
                policy_loss = -torch.mean(q_1)
=======
            # Get the target for Policy network
            q_1 = self.Critic1.forward(state, self.policy.forward(state))
            policy_loss = -torch.mean(q_1)
>>>>>>> 4a702c3c
            
            # Backward step for Policy network
            if i % self.policy_delay == 0:
                self.optimizer_policy.zero_grad()
                policy_loss.backward()
                if self.use_gradient_clipping:
                    torch.nn.utils.clip_grad_value_(parameters=self.policy.parameters(), clip_value=self.gradient_clipping_value, foreach=self.use_clip_foreach)
                self.optimizer_actor.step()

            #Logging the losses, here only the critic loss
            losses.append(Critic_loss.item())
            
        #after each optimization, decay epsilon
        self.adjust_epsilon(episode_i)

        #after each optimization, update actor and critic target networks
        if episode_i % self.target_net_update_freq == 0 and self.use_target_net:
            self._copy_nets(soft_update = self.use_soft_updates)
        
        return losses

    def setMode(self, eval=False) -> None:
        """
        Set the Agent in training or evaluation mode
        :param eval: If true = eval mode, False = training mode
        """
        self.isEval = eval
        if self.isEval:
            self.Critic1.eval()
            self.Critic2.eval()
            self.Actor.eval()
            
        else:
            self.Critic1.train()
            self.Critic2.train()
            self.Actor.train()
            
    def saveModel(self, model_name: str, iteration: int) -> None:
        """
        Saves the model parameters of the agent.
        """
        checkpoint = {
            "actor": self.Actor.state_dict(),
            "critic1": self.Critic1.state_dict(),
            "critic2": self.Critic2.state_dict(),
            "iteration": iteration
        }

        directory = get_path(f"output/checkpoints/{model_name}")
        file_path = os.path.join(directory, f"{model_name}_{iteration:05}.pth")
        os.makedirs(directory, exist_ok = True)
        torch.save(checkpoint, file_path)
        print(f"Actor and Critic weights saved successfully!")

    def loadModel(self, file_name: str) -> None:
        try:
            checkpoint = torch.load(file_name, map_location=self.device)
            self.Actor.load_state_dict(checkpoint["actor"])
            self.Critic1.load_state_dict(checkpoint["critic1"])
            self.Critic2.load_state_dict(checkpoint["critic2"])
            print(f"Model loaded successfully from {file_name}")
        except FileNotFoundError:
            print(f"Error: File {file_name} not found.")
        except Exception as e:
            print(f"An error occurred while loading the model: {str(e)}")

    def _copy_nets(self, soft_update: bool) -> None:
        """
        Updates the target network with the weights of the original one
        If soft_update is True, we perform a soft update via \tau \cdot \theta + (1 - \tau) \cdot \theta'
        """
        assert self.use_target_net == True
        with torch.no_grad():
            if soft_update:
                for target_param, param in zip(self.targetQ1.parameters(), self.Q1.parameters()):
                    target_param.data.copy_(
                        param.data * self.tau + target_param.data * (1 - self.tau) if soft_update  # Soft update
                        else param.data  # Hard update
                    )
                for target_param, param in zip(self.targetQ2.parameters(), self.Q2.parameters()):
                    target_param.data.copy_(
                        param.data * self.tau + target_param.data * (1 - self.tau) if soft_update
                        else param.data
                    )
                for target_param, param in zip(self.policy_target.parameters(), self.policy.parameters()):
                    target_param.data.copy_(
                        param.data * self.tau + target_param.data * (1 - self.tau) if soft_update
                        else param.data
                    )
            else:
                #Copying the weights of the Q and Policy networks to the target networks
                self.Critic1_target.load_state_dict(self.Critic1.state_dict())
                self.Critic2_target.load_state_dict(self.Critic2.state_dict())
                self.Actor_target.load_state_dict(self.Actor.state_dict())


    def import_checkpoint(self, checkpoint: dict) -> None:
        raise NotImplementedError

    def export_checkpoint(self) -> dict:
        raise NotImplementedError<|MERGE_RESOLUTION|>--- conflicted
+++ resolved
@@ -52,18 +52,6 @@
         """
         action = self.network(state)
         return action
-<<<<<<< HEAD
-=======
-
-    def predict(self, x: torch.Tensor) -> np.ndarray:
-        """
-        Calculates the detached Actor Value as a numpy array 
-        """
-        with torch.no_grad():
-            action = self.forward(x).squeeze().cpu().numpy()
-            action = np.expand_dims(action, axis = 0)
-            return action
->>>>>>> 4a702c3c
 
 
 class TD3Agent(Agent):
@@ -133,7 +121,6 @@
         """
         if self.isEval:
             self.epsilon = 0
-<<<<<<< HEAD
         
         state = state.float()
         with torch.no_grad():
@@ -151,20 +138,6 @@
                 max=self.action_high) #Maximum action value
             
         action = action.squeeze().cpu().numpy()
-=======
-
-        with torch.no_grad():
-            # action squeezed in -1 to 1 via tanh (+ noise)
-            action_deterministic = self.Actor.forward(state)
-            action = action_deterministic + torch.randn_like(action_deterministic) * self.epsilon
-            # rescale the action to the action space
-            action = action * self.action_scale + self.action_bias
-            action = torch.clamp(action, self.action_low, self.action_high)
-
-        action = action.squeeze().cpu().numpy()
-
-        action = np.expand_dims(action, axis = 0)
->>>>>>> 4a702c3c
         return action
 
     def critic_forward(self, state: torch.Tensor, action: torch.Tensor, reward: torch.Tensor, done: torch.Tensor, next_state: torch.Tensor) -> torch.Tensor:
@@ -206,10 +179,9 @@
                 #2. Forward pass for both Q networks
                 q_prime1 = self.Critic1.forward(next_state, next_action)
                 q_prime2 = self.Critic2.forward(next_state, next_action)
-
-            # 3. Bootstrapping the minimum of the two Q networks
+                
+            #3. Bootstrapping the minimum of the two Q networks
             td_target = reward + (1 - done) * self.discount * torch.min(q_prime1, q_prime2)
-<<<<<<< HEAD
             
         #4. Logging the Q values for the next state and next action
         Critic1_loss = self.criterion(self.Critic1.forward(state, action), td_target)
@@ -218,10 +190,11 @@
             
         return Critic_loss
         
-=======
+
+            # 3. Bootstrapping the minimum of the two Q networks
+            td_target = reward + (1 - done) * self.discount * torch.min(q_prime1, q_prime2)
 
         return td_target
->>>>>>> 4a702c3c
 
     def optimize(self, memory: ReplayMemory, episode_i: int) -> List[float]:
         """
@@ -232,7 +205,6 @@
         losses = []
         # We start at i=1 to prevent a direct update of the weights
         for i in range(1, self.opt_iter + 1):
-<<<<<<< HEAD
             #Sample from the replay memory
             state, action, reward, next_state, done, info = memory.sample(self.batch_size, randomly=True)
             state = state.float()
@@ -245,16 +217,6 @@
                         Critic_loss = self.critic_forward(state, action, reward, done, next_state)
             else:
                 Critic_loss = self.critic_forward(state, action, reward, done, next_state)
-=======
-            # Sample from the replay memory
-            state, action, reward, next_state, done, info = memory.sample(self.batch_size, randomly = True)
-
-            # Forward pass for Q networks
-            td_target = self.calc_td_target(reward, done, next_state)
-            Critic1_loss = self.criterion(self.Critic1.forward(state, action), td_target)
-            Critic2_loss = self.criterion(self.Critic2.forward(state, action), td_target)
-            Critic_loss = Critic1_loss + Critic2_loss
->>>>>>> 4a702c3c
             
             #Backward step for Q networks
             self.optimizer_critic.zero_grad()
@@ -263,7 +225,6 @@
                 torch.nn.utils.clip_grad_value_(parameters=list(self.Q1.parameters()) + list(self.Q2.parameters()), clip_value=self.gradient_clipping_value, foreach=self.use_clip_foreach)
             self.optimizer_critic.step()
             
-<<<<<<< HEAD
             #Get the target for Policy network
             if self.USE_BF_16:
                 with torch.autocast(device_type = self.device.type, dtype = torch.bfloat16):
@@ -272,11 +233,6 @@
             else:
                 q_1 = self.Critic1.forward(state, self.Actor.forward(state))
                 policy_loss = -torch.mean(q_1)
-=======
-            # Get the target for Policy network
-            q_1 = self.Critic1.forward(state, self.policy.forward(state))
-            policy_loss = -torch.mean(q_1)
->>>>>>> 4a702c3c
             
             # Backward step for Policy network
             if i % self.policy_delay == 0:
