import os
<<<<<<< HEAD
from typing import List
=======
import logging 
>>>>>>> a8763b1f

import numpy as np
import torch
from torch import device, nn

from src.agent import Agent
from src.replaymemory import ReplayMemory
from src.util.directoryutil import get_path
from src.util.noiseutil import initNoise
"""
Author: Andre Pfrommer

TODOS:
- ADD OU NOISE/WHITE NOISE/PINK NOISE
- ADD BATCH NORMALIZATION
"""
    
####################################################################################################
# Critic and Actor Networks
####################################################################################################

class Critic(nn.Module):
    def __init__(self, state_size: int, hidden_sizes: list[int], action_size: int):
        super().__init__()

        self.network = nn.Sequential(
            nn.Linear(state_size + action_size, 128),
            nn.LeakyReLU(),
            nn.Linear(128, 128),
            nn.LeakyReLU(),
            nn.Linear(128, 1)
        )

        self.loss = torch.nn.SmoothL1Loss()

    def forward(self, state: torch.Tensor, action: torch.Tensor) -> torch.Tensor:
        """
        Calculates the Q value for the given state and action
        """
        # Action and State concatenated as input into the q network
        concat_input = torch.cat((state, action), dim = 1)
        return self.network(concat_input)

class Actor(nn.Module):
    def __init__(self, state_size: int, hidden_sizes: list[int], action_size: int):
        super().__init__()

        self.network = nn.Sequential(
<<<<<<< HEAD
            nn.Linear(state_size, 128),
            nn.LeakyReLU(),
            nn.Linear(128, 128),
            nn.LeakyReLU(),
            nn.Linear(128, action_size),
=======
            nn.Linear(state_size, hidden_sizes[0]),
            nn.ReLU(),
            nn.Linear(hidden_sizes[0], hidden_sizes[1]),
            nn.ReLU(),
            nn.Linear(hidden_sizes[1], action_size),
>>>>>>> a8763b1f
            nn.Tanh()
        )

    def forward(self, state: torch.Tensor) -> torch.Tensor:
        """
        Calculates the Actor values over all actions for the given state
        """
        action = self.network(state)
        return action

####################################################################################################
# TD3 Agent
####################################################################################################

class TD3Agent(Agent):
    def __init__(self, state_space, action_space, agent_settings: dict, td3_settings: dict, device: device):
        super().__init__(agent_settings = agent_settings, device = device)

        self.isEval = None

        self.state_space = state_space
        self.action_space = action_space
        self.action_low = torch.tensor(action_space.low, dtype = torch.float32, device = self.device)
        self.action_high = torch.tensor(action_space.high, dtype = torch.float32, device = self.device)
        self.action_scale = (self.action_high - self.action_low) / 2.0
        self.action_bias = (self.action_high + self.action_low) / 2.0
        state_size = state_space.shape[0]
        action_size = self.get_num_actions(action_space)

        self.policy_delay = td3_settings["POLICY_DELAY"]
        self.noise_clip = td3_settings["NOISE_CLIP"]
        self.noise = td3_settings["NOISE"]

        # Here we have 2 Q Networks
        self.Critic1 = Critic(state_size=state_size,
                            hidden_sizes=[128, 128],
                            action_size=action_size).to(device)
        self.Critic2 = Critic(state_size=state_size,
                            hidden_sizes=[128, 128],
                            action_size=action_size).to(device)
        self.Actor = Actor(state_size=state_size,
                                    hidden_sizes=[128, 128],
                                    action_size=action_size).to(device)
        if self.use_target_net:
            self.Critic1_target = Critic(state_size=state_size,
                                        hidden_sizes=[128, 128],
                                        action_size=action_size).to(device)
            self.Critic2_target = Critic(state_size=state_size,
                                        hidden_sizes=[128, 128],
                                        action_size=action_size).to(device)
            self.Actor_target = Actor(state_size=state_size,
                                                hidden_sizes=[128, 128],
                                                action_size=action_size).to(device)
            # Set the target nets in eval
            self.Critic1_target.eval()
            self.Critic2_target.eval()
            self.Actor_target.eval()

            # Copying the weights of the Q and Policy networks to the target networks
            self._copy_nets()

        # Initializing the optimizers
        self.optimizer_actor = self.initOptim(optim = td3_settings["ACTOR"]["OPTIMIZER"],
                                           parameters = self.Actor.parameters())
        self.optimizer_critic = self.initOptim(optim = td3_settings["CRITIC"]["OPTIMIZER"],
                                           parameters = list(self.Critic1.parameters()) + list(self.Critic2.parameters()))

        #Define Loss function
        self.criterion = self.initLossFunction(loss_name = td3_settings["CRITIC"]["LOSS_FUNCTION"])

    def act(self, state: torch.Tensor) -> torch.Tensor:
        """
        The Agent chooses an action.
        In Evaluation mode, we set the noise eps = 0
        In Training mode, we sample an action using actor network and exploration noise
        :param state: The state
        """
        if self.isEval:
            self.epsilon = 0
        
        with torch.no_grad():
            #Exploration noise
            noise = torch.clamp(
                torch.randn(self.action_space.shape[0], device=self.device) * self.epsilon,
                min=-self.noise_clip,
                max=self.noise_clip)
            
            #Forward pass for the Actor network and rescaling
            det_action = self.Actor.forward(state) * self.action_scale + self.action_bias
            action = det_action 
            action = torch.clamp(
                det_action + noise, 
                min=self.action_low, #Minimum action value
                max=self.action_high) #Maximum action value
            
        action = action.cpu().numpy()
        return action

    def critic_forward(self, state: torch.Tensor, action: torch.Tensor, reward: torch.Tensor, done: torch.Tensor, next_state: torch.Tensor) -> torch.Tensor:
        """
        Calculates the TD Target and the loss for the Q networks
        1. Sample the next action from the target Actor network using gaussian exploration noise
        2. Calculate the Q values for the next state and next action using both target Q networks
        3. Calculate the TD Target by bootstrapping the minimum of the two Q networks
        4. Calculate the loss for both Q networks using the TD Target
        """

        with torch.no_grad():
            # Exploration noise
            noise = self.noise.sampe()

            if self.use_target_net:
                # 1. Next action via the target Actor network
                next_action = self.Actor_target.forward(next_state) * self.action_scale + self.action_bias
                next_action = torch.clamp(
                    next_action + noise,
                    min = self.action_low,  # Minimum action value
                    max = self.action_high)  # Maximum action value

                # 2. Forward pass for both Q networks
                q_prime1 = self.Critic1_target.forward(next_state, next_action)
                q_prime2 = self.Critic2_target.forward(next_state, next_action)

            else:
                #1. Next action via the target Actor network
                next_action = self.Actor.forward(next_state) * self.action_scale + self.action_bias
                next_action = torch.clamp(
                    next_action + noise,
                    min = self.action_low,  # Minimum action value
                    max = self.action_high)  # Maximum action value

                # 2. Forward pass for both Q networks
                q_prime1 = self.Critic1.forward(next_state, next_action)
                q_prime2 = self.Critic2.forward(next_state, next_action)
                
            #3. Bootstrapping the minimum of the two Q networks
            td_target = reward + (1 - done) * self.discount * torch.min(q_prime1, q_prime2)
            
        #4. Logging the Q values for the next state and next action
        Critic1_loss = self.criterion(self.Critic1.forward(state, action), td_target)
        Critic2_loss = self.criterion(self.Critic2.forward(state, action), td_target)
        Critic_loss = Critic1_loss + Critic2_loss
            
        return Critic_loss

    def optimize(self, memory: ReplayMemory, episode_i: int) -> list[float]:
        """
        Compute forward and backward pass for the Q and Policy networks
        """
        assert self.isEval == False
        # Storing losses in a list for logging as we run several optimization steps
        losses = []
        # We start at i=1 to prevent a direct update of the weights
        for i in range(1, self.opt_iter + 1):
            #Sample from the replay memory
            state, action, reward, next_state, done, info = memory.sample(self.batch_size, randomly=True)
            state = state.float()
            action = action.float()
            reward = reward.float()
            next_state = next_state.float()
            #Forward pass for Q networks
            if self.USE_BF_16:
                with torch.autocast(device_type = self.device.type, dtype = torch.bfloat16):
                        Critic_loss = self.critic_forward(state, action, reward, done, next_state)
            else:
                Critic_loss = self.critic_forward(state, action, reward, done, next_state)
            
            #Backward step for Q networks
            self.optimizer_critic.zero_grad()
            Critic_loss.backward()
            if self.use_gradient_clipping:
                torch.nn.utils.clip_grad_value_(
                    parameters = list(self.Critic1.parameters()) + list(self.Critic2.parameters()),
                    clip_value = self.gradient_clipping_value, foreach = self.use_clip_foreach)
            self.optimizer_critic.step()
            
<<<<<<< HEAD
            # Get the target for Policy network
            q_1 = self.Critic1.forward(state, self.Actor.forward(state))
            policy_loss = -torch.mean(q_1)
=======
            #Get the target for Policy network
            if self.USE_BF_16:
                with torch.autocast(device_type = self.device.type, dtype = torch.bfloat16):
                    q_1 = self.Critic1.forward(state, self.Actor.forward(state))
                    policy_loss = -torch.mean(q_1)
            else:
                q_1 = self.Critic1.forward(state, self.Actor.forward(state))
                policy_loss = -torch.mean(q_1)
>>>>>>> a8763b1f
            
            # Backward step for Policy network
            if i % self.policy_delay == 0:
                self.optimizer_actor.zero_grad()
                policy_loss.backward()
                if self.use_gradient_clipping:
                    torch.nn.utils.clip_grad_value_(parameters = self.Actor.parameters(),
                                                    clip_value = self.gradient_clipping_value,
                                                    foreach = self.use_clip_foreach)
                self.optimizer_actor.step()

            #Logging the losses, here only the critic loss
            losses.append(Critic_loss.item())
            
        #after each optimization, decay epsilon
        self.adjust_epsilon(episode_i)

        #after each optimization, update actor and critic target networks
        if episode_i % self.target_net_update_freq == 0 and self.use_target_net:
<<<<<<< HEAD
            self._copy_nets(soft_update = self.use_soft_updates)

=======
            self._copy_nets()
        
>>>>>>> a8763b1f
        return losses

    def setMode(self, eval=False) -> None:
        """
        Set the Agent in training or evaluation mode
        :param eval: If true = eval mode, False = training mode
        """
        self.isEval = eval
        if self.isEval:
            self.Critic1.eval()
            self.Critic2.eval()
            self.Actor.eval()
            
        else:
            self.Critic1.train()
            self.Critic2.train()
            self.Actor.train()
            
    def saveModel(self, model_name: str, iteration: int) -> None:
        """
        Saves the model parameters of the agent.
        """
        checkpoint = self.export_checkpoint()

        directory = get_path(f"output/checkpoints/{model_name}")
        file_path = os.path.join(directory, f"{model_name}_{iteration:05}.pth")

        # Ensure the directory exists
        os.makedirs(directory, exist_ok = True)

        torch.save(checkpoint, file_path)
        logging.info(f"Iteration: {iteration} TD3 checkpoint saved successfully!")

    def loadModel(self, file_name: str) -> None:
        """
        Loads the model parameters of the agent.
        """
        try:
            checkpoint = torch.load(file_name, map_location=self.device)
            self.import_checkpoint(checkpoint)
            logging.info(f"Model loaded successfully from {file_name}")
        except FileNotFoundError:
            logging.error(f"Error: File {file_name} not found.")
        except Exception as e:
            logging.error(f"An error occurred while loading the model: {str(e)}")

    def _copy_nets(self) -> None:
        assert self.use_target_net == True
<<<<<<< HEAD
        with torch.no_grad():
            if soft_update:
                for target_param, param in zip(self.Critic1_target.parameters(), self.Critic1.parameters()):
                    target_param.data.copy_(
                        param.data * self.tau + target_param.data * (1 - self.tau) if soft_update  # Soft update
                        else param.data  # Hard update
                    )
                for target_param, param in zip(self.Critic2_target.parameters(), self.Critic2.parameters()):
                    target_param.data.copy_(
                        param.data * self.tau + target_param.data * (1 - self.tau) if soft_update
                        else param.data
                    )
                for target_param, param in zip(self.Actor_target.parameters(), self.Actor.parameters()):
                    target_param.data.copy_(
                        param.data * self.tau + target_param.data * (1 - self.tau) if soft_update
                        else param.data
                    )
            else:
                #Copying the weights of the Q and Policy networks to the target networks
                self.Critic1_target.load_state_dict(self.Critic1.state_dict())
                self.Critic2_target.load_state_dict(self.Critic2.state_dict())
                self.Actor_target.load_state_dict(self.Actor.state_dict())

=======
        # Step 01: Copy the actor net
        self.updateTargetNet(soft_update = self.use_soft_updates, source = self.Actor,
                             target = self.Actor_target)

        # Step 02: Copy the critic nets
        self.updateTargetNet(soft_update = self.use_soft_updates, source = self.Critic1,
                             target = self.Critic1_target)
        self.updateTargetNet(soft_update = self.use_soft_updates, source = self.Critic2,
                             target = self.Critic2_target)

>>>>>>> a8763b1f
    def import_checkpoint(self, checkpoint: dict) -> None:
        self.Actor.load_state_dict(checkpoint["Actor"])
        self.Critic1.load_state_dict(checkpoint["Critic1"])
        self.Critic2.load_state_dict(checkpoint["Critic2"])

    def export_checkpoint(self) -> dict:
        checkpoint = {
            "Actor": self.Actor.state_dict(),
            "Critic1": self.Critic1.state_dict(),
            "Critic2": self.Critic2.state_dict(),
        }
        return checkpoint<|MERGE_RESOLUTION|>--- conflicted
+++ resolved
@@ -1,9 +1,5 @@
 import os
-<<<<<<< HEAD
-from typing import List
-=======
 import logging 
->>>>>>> a8763b1f
 
 import numpy as np
 import torch
@@ -30,11 +26,11 @@
         super().__init__()
 
         self.network = nn.Sequential(
-            nn.Linear(state_size + action_size, 128),
-            nn.LeakyReLU(),
-            nn.Linear(128, 128),
-            nn.LeakyReLU(),
-            nn.Linear(128, 1)
+            nn.Linear(state_size + action_size, hidden_sizes[0]),
+            nn.ReLU(),
+            nn.Linear(hidden_sizes[0], hidden_sizes[1]),
+            nn.ReLU(),
+            nn.Linear(hidden_sizes[1], 1)
         )
 
         self.loss = torch.nn.SmoothL1Loss()
@@ -52,19 +48,11 @@
         super().__init__()
 
         self.network = nn.Sequential(
-<<<<<<< HEAD
-            nn.Linear(state_size, 128),
-            nn.LeakyReLU(),
-            nn.Linear(128, 128),
-            nn.LeakyReLU(),
-            nn.Linear(128, action_size),
-=======
             nn.Linear(state_size, hidden_sizes[0]),
             nn.ReLU(),
             nn.Linear(hidden_sizes[0], hidden_sizes[1]),
             nn.ReLU(),
             nn.Linear(hidden_sizes[1], action_size),
->>>>>>> a8763b1f
             nn.Tanh()
         )
 
@@ -96,7 +84,6 @@
 
         self.policy_delay = td3_settings["POLICY_DELAY"]
         self.noise_clip = td3_settings["NOISE_CLIP"]
-        self.noise = td3_settings["NOISE"]
 
         # Here we have 2 Q Networks
         self.Critic1 = Critic(state_size=state_size,
@@ -174,7 +161,10 @@
 
         with torch.no_grad():
             # Exploration noise
-            noise = self.noise.sampe()
+            noise = torch.clamp(
+                torch.randn(self.action_space.shape[0], device = self.device) * self.epsilon,
+                min = -self.noise_clip,
+                max = self.noise_clip)
 
             if self.use_target_net:
                 # 1. Next action via the target Actor network
@@ -193,10 +183,10 @@
                 next_action = self.Actor.forward(next_state) * self.action_scale + self.action_bias
                 next_action = torch.clamp(
                     next_action + noise,
-                    min = self.action_low,  # Minimum action value
-                    max = self.action_high)  # Maximum action value
-
-                # 2. Forward pass for both Q networks
+                    min=self.action_low, #Minimum action value
+                    max=self.action_high) #Maximum action value
+
+                #2. Forward pass for both Q networks
                 q_prime1 = self.Critic1.forward(next_state, next_action)
                 q_prime2 = self.Critic2.forward(next_state, next_action)
                 
@@ -236,16 +226,9 @@
             self.optimizer_critic.zero_grad()
             Critic_loss.backward()
             if self.use_gradient_clipping:
-                torch.nn.utils.clip_grad_value_(
-                    parameters = list(self.Critic1.parameters()) + list(self.Critic2.parameters()),
-                    clip_value = self.gradient_clipping_value, foreach = self.use_clip_foreach)
+                torch.nn.utils.clip_grad_value_(parameters=list(self.Q1.parameters()) + list(self.Q2.parameters()), clip_value=self.gradient_clipping_value, foreach=self.use_clip_foreach)
             self.optimizer_critic.step()
             
-<<<<<<< HEAD
-            # Get the target for Policy network
-            q_1 = self.Critic1.forward(state, self.Actor.forward(state))
-            policy_loss = -torch.mean(q_1)
-=======
             #Get the target for Policy network
             if self.USE_BF_16:
                 with torch.autocast(device_type = self.device.type, dtype = torch.bfloat16):
@@ -254,16 +237,13 @@
             else:
                 q_1 = self.Critic1.forward(state, self.Actor.forward(state))
                 policy_loss = -torch.mean(q_1)
->>>>>>> a8763b1f
             
             # Backward step for Policy network
             if i % self.policy_delay == 0:
                 self.optimizer_actor.zero_grad()
                 policy_loss.backward()
                 if self.use_gradient_clipping:
-                    torch.nn.utils.clip_grad_value_(parameters = self.Actor.parameters(),
-                                                    clip_value = self.gradient_clipping_value,
-                                                    foreach = self.use_clip_foreach)
+                    torch.nn.utils.clip_grad_value_(parameters=self.policy.parameters(), clip_value=self.gradient_clipping_value, foreach=self.use_clip_foreach)
                 self.optimizer_actor.step()
 
             #Logging the losses, here only the critic loss
@@ -274,13 +254,8 @@
 
         #after each optimization, update actor and critic target networks
         if episode_i % self.target_net_update_freq == 0 and self.use_target_net:
-<<<<<<< HEAD
-            self._copy_nets(soft_update = self.use_soft_updates)
-
-=======
             self._copy_nets()
         
->>>>>>> a8763b1f
         return losses
 
     def setMode(self, eval=False) -> None:
@@ -329,31 +304,6 @@
 
     def _copy_nets(self) -> None:
         assert self.use_target_net == True
-<<<<<<< HEAD
-        with torch.no_grad():
-            if soft_update:
-                for target_param, param in zip(self.Critic1_target.parameters(), self.Critic1.parameters()):
-                    target_param.data.copy_(
-                        param.data * self.tau + target_param.data * (1 - self.tau) if soft_update  # Soft update
-                        else param.data  # Hard update
-                    )
-                for target_param, param in zip(self.Critic2_target.parameters(), self.Critic2.parameters()):
-                    target_param.data.copy_(
-                        param.data * self.tau + target_param.data * (1 - self.tau) if soft_update
-                        else param.data
-                    )
-                for target_param, param in zip(self.Actor_target.parameters(), self.Actor.parameters()):
-                    target_param.data.copy_(
-                        param.data * self.tau + target_param.data * (1 - self.tau) if soft_update
-                        else param.data
-                    )
-            else:
-                #Copying the weights of the Q and Policy networks to the target networks
-                self.Critic1_target.load_state_dict(self.Critic1.state_dict())
-                self.Critic2_target.load_state_dict(self.Critic2.state_dict())
-                self.Actor_target.load_state_dict(self.Actor.state_dict())
-
-=======
         # Step 01: Copy the actor net
         self.updateTargetNet(soft_update = self.use_soft_updates, source = self.Actor,
                              target = self.Actor_target)
@@ -364,7 +314,6 @@
         self.updateTargetNet(soft_update = self.use_soft_updates, source = self.Critic2,
                              target = self.Critic2_target)
 
->>>>>>> a8763b1f
     def import_checkpoint(self, checkpoint: dict) -> None:
         self.Actor.load_state_dict(checkpoint["Actor"])
         self.Critic1.load_state_dict(checkpoint["Critic1"])
